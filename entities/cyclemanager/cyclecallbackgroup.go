--- conflicted
+++ resolved
@@ -13,13 +13,10 @@
 
 import (
 	"context"
-<<<<<<< HEAD
 	"fmt"
 	"runtime"
+	"runtime/debug"
 	"strings"
-=======
-	"runtime/debug"
->>>>>>> 0c98c89b
 	"sync"
 	"time"
 

//                           _       _
// __      _____  __ ___   ___  __ _| |_ ___
// \ \ /\ / / _ \/ _` \ \ / / |/ _` | __/ _ \
//  \ V  V /  __/ (_| |\ V /| | (_| | ||  __/
//   \_/\_/ \___|\__,_| \_/ |_|\__,_|\__\___|
//
//  Copyright © 2016 - 2025 Weaviate B.V. All rights reserved.
//
//  CONTACT: hello@weaviate.io
//

package spfresh

import (
	"fmt"

	schemaConfig "github.com/weaviate/weaviate/entities/schema/config"
	vectorIndexCommon "github.com/weaviate/weaviate/entities/vectorindex/common"
)

const (
	DefaultMaxPostingSize     = 0 // it means that it will be computed dynamically by the index
	DefaultMinPostingSize     = 10
	DefaultReplicas           = 8
	DefaultRNGFactor          = 10.0
	DefaultSearchProbe        = 64
	DefaultCentroidsIndexType = "hnsw"
)

// UserConfig defines the configuration options for the SPFresh index.
// Will be populated once we decide what should be exposed.
type UserConfig struct {
<<<<<<< HEAD
	MaxPostingSize     uint32  `json:"maxPostingSize"`
	MinPostingSize     uint32  `json:"minPostingSize"`
	Replicas           uint32  `json:"replicas"`
	RNGFactor          float32 `json:"rngFactor"`
	SearchProbe        uint32  `json:"searchProbe"`
	CentroidsIndexType string  `json:"centroidsIndexType"`
	Distance           string  `json:"distance"`
	// TODO: add quantization config
=======
	Distance string `json:"distance"`
>>>>>>> 6871deef
}

// IndexType returns the type of the underlying vector index, thus making sure
// the schema.VectorIndexConfig interface is implemented
func (u UserConfig) IndexType() string {
	return "spfresh"
}

func (u UserConfig) DistanceName() string {
	return u.Distance
}

func (u UserConfig) IsMultiVector() bool {
	return false
}

// SetDefaults in the user-specifyable part of the config
func (u *UserConfig) SetDefaults() {
<<<<<<< HEAD
	u.MaxPostingSize = DefaultMaxPostingSize
	u.MinPostingSize = DefaultMinPostingSize
	u.Replicas = DefaultReplicas
	u.RNGFactor = DefaultRNGFactor
	u.SearchProbe = DefaultSearchProbe
	u.CentroidsIndexType = DefaultCentroidsIndexType
	u.Distance = vectorIndexCommon.DefaultDistanceMetric

	// TODO: add quantization config
=======
	u.Distance = common.DistanceL2Squared
>>>>>>> 6871deef
}

func NewDefaultUserConfig() UserConfig {
	var uc UserConfig
	uc.SetDefaults()
	return uc
}

// ParseAndValidateConfig from an unknown input value, as this is not further
// specified in the API to allow of exchanging the index type
<<<<<<< HEAD
func ParseAndValidateConfig(input interface{}, isMultiVector bool) (schemaConfig.VectorIndexConfig, error) {
	uc := UserConfig{}
=======
func ParseAndValidateConfig(input any, isMultiVector bool) (schemaConfig.VectorIndexConfig, error) {
	var uc UserConfig
>>>>>>> 6871deef
	uc.SetDefaults()

	if input == nil {
		return uc, nil
	}

<<<<<<< HEAD
	asMap, ok := input.(map[string]interface{})
=======
	asMap, ok := input.(map[string]any)
>>>>>>> 6871deef
	if !ok || asMap == nil {
		return uc, fmt.Errorf("input must be a non-nil map")
	}

<<<<<<< HEAD
	if err := vectorIndexCommon.OptionalIntFromMap(asMap, "maxPostingSize", func(v int) {
		uc.MaxPostingSize = uint32(v)
	}); err != nil {
		return uc, err
	}

	if err := vectorIndexCommon.OptionalIntFromMap(asMap, "minPostingSize", func(v int) {
		uc.MinPostingSize = uint32(v)
	}); err != nil {
		return uc, err
	}

	if err := vectorIndexCommon.OptionalIntFromMap(asMap, "replicas", func(v int) {
		uc.Replicas = uint32(v)
	}); err != nil {
		return uc, err
	}

	if err := vectorIndexCommon.OptionalIntFromMap(asMap, "rngFactor", func(v int) {
		uc.RNGFactor = float32(v)
	}); err != nil {
		return uc, err
	}

	if err := vectorIndexCommon.OptionalIntFromMap(asMap, "searchProbe", func(v int) {
		uc.SearchProbe = uint32(v)
	}); err != nil {
		return uc, err
	}

	if err := vectorIndexCommon.OptionalStringFromMap(asMap, "centroidsIndexType", func(v string) {
		uc.CentroidsIndexType = v
	}); err != nil {
		return uc, err
	}

	if err := vectorIndexCommon.OptionalStringFromMap(asMap, "distance", func(v string) {
		uc.Distance = v
	}); err != nil {
		return uc, err
	}

	// TODO: add quantization config

=======
	err := common.OptionalStringFromMap(asMap, "distance", func(v string) {
		uc.Distance = v
	})
	if err != nil {
		return uc, err
	}

>>>>>>> 6871deef
	return uc, nil
}<|MERGE_RESOLUTION|>--- conflicted
+++ resolved
@@ -12,6 +12,8 @@
 package spfresh
 
 import (
+	"fmt"
+
 	"fmt"
 
 	schemaConfig "github.com/weaviate/weaviate/entities/schema/config"
@@ -30,7 +32,6 @@
 // UserConfig defines the configuration options for the SPFresh index.
 // Will be populated once we decide what should be exposed.
 type UserConfig struct {
-<<<<<<< HEAD
 	MaxPostingSize     uint32  `json:"maxPostingSize"`
 	MinPostingSize     uint32  `json:"minPostingSize"`
 	Replicas           uint32  `json:"replicas"`
@@ -39,9 +40,6 @@
 	CentroidsIndexType string  `json:"centroidsIndexType"`
 	Distance           string  `json:"distance"`
 	// TODO: add quantization config
-=======
-	Distance string `json:"distance"`
->>>>>>> 6871deef
 }
 
 // IndexType returns the type of the underlying vector index, thus making sure
@@ -60,7 +58,6 @@
 
 // SetDefaults in the user-specifyable part of the config
 func (u *UserConfig) SetDefaults() {
-<<<<<<< HEAD
 	u.MaxPostingSize = DefaultMaxPostingSize
 	u.MinPostingSize = DefaultMinPostingSize
 	u.Replicas = DefaultReplicas
@@ -70,9 +67,6 @@
 	u.Distance = vectorIndexCommon.DefaultDistanceMetric
 
 	// TODO: add quantization config
-=======
-	u.Distance = common.DistanceL2Squared
->>>>>>> 6871deef
 }
 
 func NewDefaultUserConfig() UserConfig {
@@ -83,29 +77,19 @@
 
 // ParseAndValidateConfig from an unknown input value, as this is not further
 // specified in the API to allow of exchanging the index type
-<<<<<<< HEAD
 func ParseAndValidateConfig(input interface{}, isMultiVector bool) (schemaConfig.VectorIndexConfig, error) {
 	uc := UserConfig{}
-=======
-func ParseAndValidateConfig(input any, isMultiVector bool) (schemaConfig.VectorIndexConfig, error) {
-	var uc UserConfig
->>>>>>> 6871deef
 	uc.SetDefaults()
 
 	if input == nil {
 		return uc, nil
 	}
 
-<<<<<<< HEAD
 	asMap, ok := input.(map[string]interface{})
-=======
-	asMap, ok := input.(map[string]any)
->>>>>>> 6871deef
 	if !ok || asMap == nil {
 		return uc, fmt.Errorf("input must be a non-nil map")
 	}
 
-<<<<<<< HEAD
 	if err := vectorIndexCommon.OptionalIntFromMap(asMap, "maxPostingSize", func(v int) {
 		uc.MaxPostingSize = uint32(v)
 	}); err != nil {
@@ -150,14 +134,5 @@
 
 	// TODO: add quantization config
 
-=======
-	err := common.OptionalStringFromMap(asMap, "distance", func(v string) {
-		uc.Distance = v
-	})
-	if err != nil {
-		return uc, err
-	}
-
->>>>>>> 6871deef
 	return uc, nil
 }
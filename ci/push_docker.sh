#!/usr/bin/env bash

set -euo pipefail

DOCKER_REPO_WEAVIATE="semitechnologies/weaviate"
<<<<<<< HEAD
target_weaviate="weaviate"

function release() {
  DOCKER_REPO=$DOCKER_REPO_WEAVIATE
  target=$target_weaviate
=======

function release() {
  DOCKER_REPO=$DOCKER_REPO_WEAVIATE
>>>>>>> ed797920

  # for multi-platform build
  docker run --rm --privileged multiarch/qemu-user-static --reset -p yes
  docker buildx create --use

  tag_latest="${DOCKER_REPO}:latest"
  tag_exact=
  tag_preview=
  tag_preview_semver=

  git_revision=$(echo "$GITHUB_SHA" | cut -c1-7)
  git_branch="$GITHUB_HEAD_REF"
  build_user="ci"
  build_date=$(date -u +"%Y-%m-%dT%H:%M:%SZ")

  weaviate_version="$(jq -r '.info.version' < openapi-specs/schema.json)"
  if [ "$GITHUB_REF_TYPE" == "tag" ]; then
      if [ "$GITHUB_REF_NAME" != "v$weaviate_version" ]; then
          echo "The release tag ($GITHUB_REF_NAME) and Weaviate version (v$weaviate_version) are not equal! Can't release."
          return 1
      fi
      tag_exact="${DOCKER_REPO}:${weaviate_version}"
      git_branch="$GITHUB_REF_NAME"
  else
    tag_preview_semver="${DOCKER_REPO}:${weaviate_version}-${git_revision}"
    pr_title="$(echo -n "$PR_TITLE" | tr '[:upper:]' '[:lower:]' | tr -c -s '[:alnum:]' '-' | sed 's/-$//g')"
    if [ "$pr_title" == "" ]; then
      git_branch="$GITHUB_REF_NAME"
      branch_name="$(echo -n $GITHUB_REF_NAME | sed 's/\//-/g')"
      tag_preview="${DOCKER_REPO}:${branch_name}-${git_revision}"
      weaviate_version="${branch_name}-${git_revision}"
      git_branch="$GITHUB_HEAD_REF"
    else
      tag_preview="${DOCKER_REPO}:preview-${pr_title}-${git_revision}"
      weaviate_version="preview-${pr_title}-${git_revision}"
    fi
  fi

<<<<<<< HEAD
  args=("--build-arg=GIT_REVISION=$git_revision" "--build-arg=GIT_BRANCH=$git_branch" "--build-arg=BUILD_USER=$build_user" "--build-arg=BUILD_DATE=$build_date" "--platform=linux/amd64,linux/arm64" "--push")

  args+=("--target=$target")
=======
  args=("--build-arg=GIT_REVISION=$git_revision" "--build-arg=GIT_BRANCH=$git_branch" "--build-arg=BUILD_USER=$build_user" "--build-arg=BUILD_DATE=$build_date" "--platform=linux/amd64,linux/arm64" "--target=weaviate" "--push")
>>>>>>> ed797920

  if [ -n "$tag_exact" ]; then
    # exact tag on main
    args+=("-t=$tag_exact")
    args+=("-t=$tag_latest")
  fi
  if [ -n "$tag_preview" ]; then
    # preview tag on PR builds
    args+=("-t=$tag_preview")
    args+=("-t=$tag_preview_semver")
  fi

  # build weaviate image
  docker buildx build "${args[@]}" .

  if [ -n "$tag_preview" ]; then
    echo "PREVIEW_TAG=$tag_preview" >> "$GITHUB_OUTPUT"
    echo "PREVIEW_SEMVER_TAG=$tag_preview_semver" >> "$GITHUB_OUTPUT"
  elif [ -n "$tag_exact" ]; then
    echo "PREVIEW_TAG=$tag_exact" >> "$GITHUB_OUTPUT"
    echo "PREVIEW_SEMVER_TAG=$tag_exact" >> "$GITHUB_OUTPUT"
  fi
}

release<|MERGE_RESOLUTION|>--- conflicted
+++ resolved
@@ -3,17 +3,9 @@
 set -euo pipefail
 
 DOCKER_REPO_WEAVIATE="semitechnologies/weaviate"
-<<<<<<< HEAD
-target_weaviate="weaviate"
 
 function release() {
   DOCKER_REPO=$DOCKER_REPO_WEAVIATE
-  target=$target_weaviate
-=======
-
-function release() {
-  DOCKER_REPO=$DOCKER_REPO_WEAVIATE
->>>>>>> ed797920
 
   # for multi-platform build
   docker run --rm --privileged multiarch/qemu-user-static --reset -p yes
@@ -52,13 +44,7 @@
     fi
   fi
 
-<<<<<<< HEAD
-  args=("--build-arg=GIT_REVISION=$git_revision" "--build-arg=GIT_BRANCH=$git_branch" "--build-arg=BUILD_USER=$build_user" "--build-arg=BUILD_DATE=$build_date" "--platform=linux/amd64,linux/arm64" "--push")
-
-  args+=("--target=$target")
-=======
   args=("--build-arg=GIT_REVISION=$git_revision" "--build-arg=GIT_BRANCH=$git_branch" "--build-arg=BUILD_USER=$build_user" "--build-arg=BUILD_DATE=$build_date" "--platform=linux/amd64,linux/arm64" "--target=weaviate" "--push")
->>>>>>> ed797920
 
   if [ -n "$tag_exact" ]; then
     # exact tag on main

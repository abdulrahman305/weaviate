//                           _       _
// __      _____  __ ___   ___  __ _| |_ ___
// \ \ /\ / / _ \/ _` \ \ / / |/ _` | __/ _ \
//  \ V  V /  __/ (_| |\ V /| | (_| | ||  __/
//   \_/\_/ \___|\__,_| \_/ |_|\__,_|\__\___|
//
//  Copyright © 2016 - 2024 Weaviate B.V. All rights reserved.
//
//  CONTACT: hello@weaviate.io
//

package clients

import (
	"bytes"
	"context"
	"encoding/base64"
	"encoding/json"
	"fmt"
	"io"
	"math/rand"
	"net/http"
	"net/url"
	"time"

	"github.com/go-openapi/strfmt"
	"github.com/pkg/errors"
	"github.com/weaviate/weaviate/adapters/handlers/rest/clusterapi"
	"github.com/weaviate/weaviate/entities/additional"
	"github.com/weaviate/weaviate/entities/filters"
	"github.com/weaviate/weaviate/entities/search"
	"github.com/weaviate/weaviate/entities/storobj"
	"github.com/weaviate/weaviate/usecases/objects"
	"github.com/weaviate/weaviate/usecases/replica"
)

// ReplicationClient is to coordinate operations among replicas

type replicationClient retryClient

func NewReplicationClient(httpClient *http.Client) replica.Client {
	return &replicationClient{
		client:  httpClient,
		retryer: newRetryer(),
	}
}

// FetchObject fetches one object it exits
func (c *replicationClient) FetchObject(ctx context.Context, host, index,
	shard string, id strfmt.UUID, selectProps search.SelectProperties,
	additional additional.Properties, numRetries int,
) (objects.Replica, error) {
	resp := objects.Replica{}
	req, err := newHttpReplicaRequest(ctx, http.MethodGet, host, index, shard, "", id.String(), nil, 0)
	if err != nil {
		return resp, fmt.Errorf("create http request: %w", err)
	}
<<<<<<< HEAD
	err = c.doCustomUnmarshal(c.timeoutUnit*10, req, nil, resp.UnmarshalBinary)
=======
	err = c.doCustomUnmarshal(c.timeoutUnit*10, req, nil, resp.UnmarshalBinary, numRetries)
>>>>>>> 0c0d41a9
	return resp, err
}

func (c *replicationClient) DigestObjects(ctx context.Context,
	host, index, shard string, ids []strfmt.UUID, numRetries int,
) (result []replica.RepairResponse, err error) {
	var resp []replica.RepairResponse
	body, err := json.Marshal(ids)
	if err != nil {
		return nil, fmt.Errorf("marshal digest objects input: %w", err)
	}
	req, err := newHttpReplicaRequest(
		ctx, http.MethodGet, host, index, shard,
		"", "_digest", bytes.NewReader(body), 0)
	if err != nil {
		return resp, fmt.Errorf("create http request: %w", err)
	}
<<<<<<< HEAD
	err = c.do(c.timeoutUnit*10, req, body, &resp)
=======
	err = c.do(c.timeoutUnit*20, req, body, &resp, numRetries)
>>>>>>> 0c0d41a9
	return resp, err
}

func (c *replicationClient) OverwriteObjects(ctx context.Context,
	host, index, shard string, vobjects []*objects.VObject,
) ([]replica.RepairResponse, error) {
	var resp []replica.RepairResponse
	body, err := clusterapi.IndicesPayloads.VersionedObjectList.Marshal(vobjects)
	if err != nil {
		return nil, fmt.Errorf("encode request: %w", err)
	}
	req, err := newHttpReplicaRequest(
		ctx, http.MethodPut, host, index, shard,
		"", "_overwrite", bytes.NewReader(body), 0)
	if err != nil {
		return resp, fmt.Errorf("create http request: %w", err)
	}
<<<<<<< HEAD
	err = c.do(c.timeoutUnit*60, req, body, &resp)
=======
	err = c.do(c.timeoutUnit*60, req, body, &resp, 9)
>>>>>>> 0c0d41a9
	return resp, err
}

func (c *replicationClient) FetchObjects(ctx context.Context, host,
	index, shard string, ids []strfmt.UUID,
) ([]objects.Replica, error) {
	resp := make(objects.Replicas, len(ids))
	idsBytes, err := json.Marshal(ids)
	if err != nil {
		return nil, fmt.Errorf("marshal ids: %w", err)
	}

	idsEncoded := base64.StdEncoding.EncodeToString(idsBytes)

	req, err := newHttpReplicaRequest(ctx, http.MethodGet, host, index, shard, "", "", nil, 0)
	if err != nil {
		return nil, fmt.Errorf("create http request: %w", err)
	}

	req.URL.RawQuery = url.Values{"ids": []string{idsEncoded}}.Encode()
<<<<<<< HEAD
	err = c.doCustomUnmarshal(c.timeoutUnit*60, req, nil, resp.UnmarshalBinary)
=======
	err = c.doCustomUnmarshal(c.timeoutUnit*60, req, nil, resp.UnmarshalBinary, 9)
>>>>>>> 0c0d41a9
	return resp, err
}

func (c *replicationClient) PutObject(ctx context.Context, host, index,
	shard, requestID string, obj *storobj.Object, schemaVersion uint64,
) (replica.SimpleResponse, error) {
	var resp replica.SimpleResponse
	body, err := clusterapi.IndicesPayloads.SingleObject.Marshal(obj)
	if err != nil {
		return resp, fmt.Errorf("encode request: %w", err)
	}

	req, err := newHttpReplicaRequest(ctx, http.MethodPost, host, index, shard, requestID, "", nil, schemaVersion)
	if err != nil {
		return resp, fmt.Errorf("create http request: %w", err)
	}

	clusterapi.IndicesPayloads.SingleObject.SetContentTypeHeaderReq(req)
<<<<<<< HEAD
	err = c.do(c.timeoutUnit*20, req, body, &resp)
=======
	err = c.do(c.timeoutUnit*20, req, body, &resp, 9)
>>>>>>> 0c0d41a9
	return resp, err
}

func (c *replicationClient) DeleteObject(ctx context.Context, host, index,
	shard, requestID string, uuid strfmt.UUID, schemaVersion uint64,
) (replica.SimpleResponse, error) {
	var resp replica.SimpleResponse
	req, err := newHttpReplicaRequest(ctx, http.MethodDelete, host, index, shard, requestID, uuid.String(), nil, schemaVersion)
	if err != nil {
		return resp, fmt.Errorf("create http request: %w", err)
	}

<<<<<<< HEAD
	err = c.do(c.timeoutUnit*10, req, nil, &resp)
=======
	err = c.do(c.timeoutUnit*10, req, nil, &resp, 9)
>>>>>>> 0c0d41a9
	return resp, err
}

func (c *replicationClient) PutObjects(ctx context.Context, host, index,
	shard, requestID string, objects []*storobj.Object, schemaVersion uint64,
) (replica.SimpleResponse, error) {
	var resp replica.SimpleResponse
	body, err := clusterapi.IndicesPayloads.ObjectList.Marshal(objects)
	if err != nil {
		return resp, fmt.Errorf("encode request: %w", err)
	}
	req, err := newHttpReplicaRequest(ctx, http.MethodPost, host, index, shard, requestID, "", nil, schemaVersion)
	if err != nil {
		return resp, fmt.Errorf("create http request: %w", err)
	}

	clusterapi.IndicesPayloads.ObjectList.SetContentTypeHeaderReq(req)
<<<<<<< HEAD
	err = c.do(c.timeoutUnit*60, req, body, &resp)
=======
	err = c.do(c.timeoutUnit*60, req, body, &resp, 9)
>>>>>>> 0c0d41a9
	return resp, err
}

func (c *replicationClient) MergeObject(ctx context.Context, host, index, shard, requestID string,
	doc *objects.MergeDocument, schemaVersion uint64,
) (replica.SimpleResponse, error) {
	var resp replica.SimpleResponse
	body, err := clusterapi.IndicesPayloads.MergeDoc.Marshal(*doc)
	if err != nil {
		return resp, fmt.Errorf("encode request: %w", err)
	}

	req, err := newHttpReplicaRequest(ctx, http.MethodPatch, host, index, shard,
		requestID, doc.ID.String(), nil, schemaVersion)
	if err != nil {
		return resp, fmt.Errorf("create http request: %w", err)
	}

	clusterapi.IndicesPayloads.MergeDoc.SetContentTypeHeaderReq(req)
<<<<<<< HEAD
	err = c.do(c.timeoutUnit*10, req, body, &resp)
=======
	err = c.do(c.timeoutUnit*10, req, body, &resp, 9)
>>>>>>> 0c0d41a9
	return resp, err
}

func (c *replicationClient) AddReferences(ctx context.Context, host, index,
	shard, requestID string, refs []objects.BatchReference, schemaVersion uint64,
) (replica.SimpleResponse, error) {
	var resp replica.SimpleResponse
	body, err := clusterapi.IndicesPayloads.ReferenceList.Marshal(refs)
	if err != nil {
		return resp, fmt.Errorf("encode request: %w", err)
	}
	req, err := newHttpReplicaRequest(ctx, http.MethodPost, host, index, shard,
		requestID, "references", nil, schemaVersion)
	if err != nil {
		return resp, fmt.Errorf("create http request: %w", err)
	}

	clusterapi.IndicesPayloads.ReferenceList.SetContentTypeHeaderReq(req)
<<<<<<< HEAD
	err = c.do(c.timeoutUnit*60, req, body, &resp)
=======
	err = c.do(c.timeoutUnit*60, req, body, &resp, 9)
>>>>>>> 0c0d41a9
	return resp, err
}

func (c *replicationClient) DeleteObjects(ctx context.Context, host, index, shard, requestID string,
	uuids []strfmt.UUID, dryRun bool, schemaVersion uint64,
) (resp replica.SimpleResponse, err error) {
	body, err := clusterapi.IndicesPayloads.BatchDeleteParams.Marshal(uuids, dryRun)
	if err != nil {
		return resp, fmt.Errorf("encode request: %w", err)
	}
	req, err := newHttpReplicaRequest(ctx, http.MethodDelete, host, index, shard, requestID, "", nil, schemaVersion)
	if err != nil {
		return resp, fmt.Errorf("create http request: %w", err)
	}

	clusterapi.IndicesPayloads.BatchDeleteParams.SetContentTypeHeaderReq(req)
<<<<<<< HEAD
	err = c.do(c.timeoutUnit*20, req, body, &resp)
=======
	err = c.do(c.timeoutUnit*20, req, body, &resp, 9)
>>>>>>> 0c0d41a9
	return resp, err
}

func (c *replicationClient) FindUUIDs(ctx context.Context, hostName, indexName,
	shardName string, filters *filters.LocalFilter,
) ([]strfmt.UUID, error) {
	paramsBytes, err := clusterapi.IndicesPayloads.FindUUIDsParams.Marshal(filters)
	if err != nil {
		return nil, errors.Wrap(err, "marshal request payload")
	}

	path := fmt.Sprintf("/indices/%s/shards/%s/objects/_find", indexName, shardName)
	method := http.MethodPost
	url := url.URL{Scheme: "http", Host: hostName, Path: path}

	req, err := http.NewRequestWithContext(ctx, method, url.String(),
		bytes.NewReader(paramsBytes))
	if err != nil {
		return nil, errors.Wrap(err, "open http request")
	}

	clusterapi.IndicesPayloads.FindUUIDsParams.SetContentTypeHeaderReq(req)
	res, err := c.client.Do(req)
	if err != nil {
		return nil, errors.Wrap(err, "send http request")
	}

	defer res.Body.Close()
	if res.StatusCode != http.StatusOK {
		body, _ := io.ReadAll(res.Body)
		return nil, errors.Errorf("unexpected status code %d (%s)", res.StatusCode,
			body)
	}

	resBytes, err := io.ReadAll(res.Body)
	if err != nil {
		return nil, errors.Wrap(err, "read body")
	}

	ct, ok := clusterapi.IndicesPayloads.FindUUIDsResults.CheckContentTypeHeader(res)
	if !ok {
		return nil, errors.Errorf("unexpected content type: %s", ct)
	}

	uuids, err := clusterapi.IndicesPayloads.FindUUIDsResults.Unmarshal(resBytes)
	if err != nil {
		return nil, errors.Wrap(err, "unmarshal body")
	}
	return uuids, nil
}

// Commit asks a host to commit and stores the response in the value pointed to by resp
func (c *replicationClient) Commit(ctx context.Context, host, index, shard string, requestID string, resp interface{}) error {
	req, err := newHttpReplicaCMD(host, "commit", index, shard, requestID, nil)
	if err != nil {
		return fmt.Errorf("create http request: %w", err)
	}

<<<<<<< HEAD
	return c.do(c.timeoutUnit*20, req, nil, resp)
=======
	return c.do(c.timeoutUnit*20, req, nil, resp, 9)
>>>>>>> 0c0d41a9
}

func (c *replicationClient) Abort(ctx context.Context, host, index, shard, requestID string) (
	resp replica.SimpleResponse, err error,
) {
	req, err := newHttpReplicaCMD(host, "abort", index, shard, requestID, nil)
	if err != nil {
		return resp, fmt.Errorf("create http request: %w", err)
	}

	err = c.do(c.timeoutUnit*5, req, nil, &resp, 9)
	return resp, err
}

func newHttpReplicaRequest(ctx context.Context, method, host, index, shard, requestId, suffix string, body io.Reader, schemaVersion uint64) (*http.Request, error) {
	path := fmt.Sprintf("/replicas/indices/%s/shards/%s/objects", index, shard)
	if suffix != "" {
		path = fmt.Sprintf("%s/%s", path, suffix)
	}
	u := url.URL{
		Scheme: "http",
		Host:   host,
		Path:   path,
	}

	urlValues := url.Values{}
	urlValues[replica.SchemaVersionKey] = []string{fmt.Sprint(schemaVersion)}
	if requestId != "" {
		urlValues[replica.RequestKey] = []string{requestId}
	}
	u.RawQuery = urlValues.Encode()

	return http.NewRequestWithContext(ctx, method, u.String(), body)
}

func newHttpReplicaCMD(host, cmd, index, shard, requestId string, body io.Reader) (*http.Request, error) {
	path := fmt.Sprintf("/replicas/indices/%s/shards/%s:%s", index, shard, cmd)
	q := url.Values{replica.RequestKey: []string{requestId}}.Encode()
	url := url.URL{Scheme: "http", Host: host, Path: path, RawQuery: q}
	return http.NewRequest(http.MethodPost, url.String(), body)
}

func (c *replicationClient) do(timeout time.Duration, req *http.Request, body []byte, resp interface{}, numRetries int) (err error) {
	ctx, cancel := context.WithTimeout(req.Context(), timeout)
	defer cancel()
	req = req.WithContext(ctx)
	try := func(ctx context.Context) (bool, error) {
		if body != nil {
			req.Body = io.NopCloser(bytes.NewReader(body))
		}
		res, err := c.client.Do(req)
		if err != nil {
			return false, fmt.Errorf("connect: %w", err)
		}
		defer res.Body.Close()

		if code := res.StatusCode; code != http.StatusOK {
			b, _ := io.ReadAll(res.Body)
			return shouldRetry(code), fmt.Errorf("status code: %v, error: %s", code, b)
		}
		if err := json.NewDecoder(res.Body).Decode(resp); err != nil {
			return false, fmt.Errorf("decode response: %w", err)
		}
		return false, nil
	}
	return c.retry(ctx, numRetries, try)
}

func (c *replicationClient) doCustomUnmarshal(timeout time.Duration,
	req *http.Request, body []byte, decode func([]byte) error, numRetries int,
) (err error) {
<<<<<<< HEAD
	return (*retryClient)(c).doWithCustomMarshaller(timeout, req, body, decode, successCode)
=======
	return (*retryClient)(c).doWithCustomMarshaller(timeout, req, body, decode, numRetries)
>>>>>>> 0c0d41a9
}

// backOff return a new random duration in the interval [d, 3d].
// It implements truncated exponential back-off with introduced jitter.
func backOff(d time.Duration) time.Duration {
	return time.Duration(float64(d.Nanoseconds()*2) * (0.5 + rand.Float64()))
}

func shouldRetry(code int) bool {
	return code == http.StatusInternalServerError ||
		code == http.StatusTooManyRequests ||
		code == http.StatusServiceUnavailable
}<|MERGE_RESOLUTION|>--- conflicted
+++ resolved
@@ -55,11 +55,7 @@
 	if err != nil {
 		return resp, fmt.Errorf("create http request: %w", err)
 	}
-<<<<<<< HEAD
-	err = c.doCustomUnmarshal(c.timeoutUnit*10, req, nil, resp.UnmarshalBinary)
-=======
 	err = c.doCustomUnmarshal(c.timeoutUnit*10, req, nil, resp.UnmarshalBinary, numRetries)
->>>>>>> 0c0d41a9
 	return resp, err
 }
 
@@ -77,11 +73,7 @@
 	if err != nil {
 		return resp, fmt.Errorf("create http request: %w", err)
 	}
-<<<<<<< HEAD
-	err = c.do(c.timeoutUnit*10, req, body, &resp)
-=======
 	err = c.do(c.timeoutUnit*20, req, body, &resp, numRetries)
->>>>>>> 0c0d41a9
 	return resp, err
 }
 
@@ -99,11 +91,7 @@
 	if err != nil {
 		return resp, fmt.Errorf("create http request: %w", err)
 	}
-<<<<<<< HEAD
-	err = c.do(c.timeoutUnit*60, req, body, &resp)
-=======
 	err = c.do(c.timeoutUnit*60, req, body, &resp, 9)
->>>>>>> 0c0d41a9
 	return resp, err
 }
 
@@ -124,11 +112,7 @@
 	}
 
 	req.URL.RawQuery = url.Values{"ids": []string{idsEncoded}}.Encode()
-<<<<<<< HEAD
-	err = c.doCustomUnmarshal(c.timeoutUnit*60, req, nil, resp.UnmarshalBinary)
-=======
 	err = c.doCustomUnmarshal(c.timeoutUnit*60, req, nil, resp.UnmarshalBinary, 9)
->>>>>>> 0c0d41a9
 	return resp, err
 }
 
@@ -147,11 +131,7 @@
 	}
 
 	clusterapi.IndicesPayloads.SingleObject.SetContentTypeHeaderReq(req)
-<<<<<<< HEAD
-	err = c.do(c.timeoutUnit*20, req, body, &resp)
-=======
 	err = c.do(c.timeoutUnit*20, req, body, &resp, 9)
->>>>>>> 0c0d41a9
 	return resp, err
 }
 
@@ -164,11 +144,7 @@
 		return resp, fmt.Errorf("create http request: %w", err)
 	}
 
-<<<<<<< HEAD
-	err = c.do(c.timeoutUnit*10, req, nil, &resp)
-=======
 	err = c.do(c.timeoutUnit*10, req, nil, &resp, 9)
->>>>>>> 0c0d41a9
 	return resp, err
 }
 
@@ -186,11 +162,7 @@
 	}
 
 	clusterapi.IndicesPayloads.ObjectList.SetContentTypeHeaderReq(req)
-<<<<<<< HEAD
-	err = c.do(c.timeoutUnit*60, req, body, &resp)
-=======
 	err = c.do(c.timeoutUnit*60, req, body, &resp, 9)
->>>>>>> 0c0d41a9
 	return resp, err
 }
 
@@ -210,11 +182,7 @@
 	}
 
 	clusterapi.IndicesPayloads.MergeDoc.SetContentTypeHeaderReq(req)
-<<<<<<< HEAD
-	err = c.do(c.timeoutUnit*10, req, body, &resp)
-=======
 	err = c.do(c.timeoutUnit*10, req, body, &resp, 9)
->>>>>>> 0c0d41a9
 	return resp, err
 }
 
@@ -233,11 +201,7 @@
 	}
 
 	clusterapi.IndicesPayloads.ReferenceList.SetContentTypeHeaderReq(req)
-<<<<<<< HEAD
-	err = c.do(c.timeoutUnit*60, req, body, &resp)
-=======
 	err = c.do(c.timeoutUnit*60, req, body, &resp, 9)
->>>>>>> 0c0d41a9
 	return resp, err
 }
 
@@ -254,11 +218,7 @@
 	}
 
 	clusterapi.IndicesPayloads.BatchDeleteParams.SetContentTypeHeaderReq(req)
-<<<<<<< HEAD
-	err = c.do(c.timeoutUnit*20, req, body, &resp)
-=======
 	err = c.do(c.timeoutUnit*20, req, body, &resp, 9)
->>>>>>> 0c0d41a9
 	return resp, err
 }
 
@@ -317,11 +277,7 @@
 		return fmt.Errorf("create http request: %w", err)
 	}
 
-<<<<<<< HEAD
-	return c.do(c.timeoutUnit*20, req, nil, resp)
-=======
 	return c.do(c.timeoutUnit*20, req, nil, resp, 9)
->>>>>>> 0c0d41a9
 }
 
 func (c *replicationClient) Abort(ctx context.Context, host, index, shard, requestID string) (
@@ -393,11 +349,7 @@
 func (c *replicationClient) doCustomUnmarshal(timeout time.Duration,
 	req *http.Request, body []byte, decode func([]byte) error, numRetries int,
 ) (err error) {
-<<<<<<< HEAD
-	return (*retryClient)(c).doWithCustomMarshaller(timeout, req, body, decode, successCode)
-=======
-	return (*retryClient)(c).doWithCustomMarshaller(timeout, req, body, decode, numRetries)
->>>>>>> 0c0d41a9
+	return (*retryClient)(c).doWithCustomMarshaller(timeout, req, body, decode, successCode, numRetries)
 }
 
 // backOff return a new random duration in the interval [d, 3d].

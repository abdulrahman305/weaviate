--- conflicted
+++ resolved
@@ -30,14 +30,9 @@
 
 func TestMaintenanceModeReplicatedIndices(t *testing.T) {
 	noopAuth := clusterapi.NewNoopAuthHandler()
-<<<<<<< HEAD
-	// NOTE leaving shards and scaler nil for now, fill in when needed
-	indices := clusterapi.NewReplicatedIndices(nil, noopAuth, func() bool { return true })
-=======
 	fakeReplicator := newFakeReplicator(false)
 	logger, _ := test.NewNullLogger()
-	indices := clusterapi.NewReplicatedIndices(fakeReplicator, nil, noopAuth, func() bool { return true }, cluster.RequestQueueConfig{}, logger)
->>>>>>> dcdd69bd
+	indices := clusterapi.NewReplicatedIndices(fakeReplicator, noopAuth, func() bool { return true }, cluster.RequestQueueConfig{}, logger)
 	mux := http.NewServeMux()
 	mux.Handle("/replicas/indices/", indices.Indices())
 	server := httptest.NewServer(mux)
@@ -189,7 +184,7 @@
 			noopAuth := clusterapi.NewNoopAuthHandler()
 			fakeReplicator := newFakeReplicator(true)
 			logger, _ := test.NewNullLogger()
-			indices := clusterapi.NewReplicatedIndices(fakeReplicator, nil, noopAuth, func() bool { return false }, tc.requestQueueConfig, logger)
+			indices := clusterapi.NewReplicatedIndices(fakeReplicator, noopAuth, func() bool { return false }, tc.requestQueueConfig, logger)
 			mux := http.NewServeMux()
 			mux.Handle("/replicas/indices/", indices.Indices())
 			server := httptest.NewServer(mux)
@@ -291,7 +286,6 @@
 
 			indices := clusterapi.NewReplicatedIndices(
 				fakeReplicator,
-				nil,
 				noopAuth,
 				func() bool { return false },
 				tc.requestQueueConfig,
@@ -361,7 +355,6 @@
 
 	indices := clusterapi.NewReplicatedIndices(
 		fakeReplicator,
-		nil,
 		noopAuth,
 		func() bool { return false },
 		cluster.RequestQueueConfig{
@@ -396,7 +389,6 @@
 
 	indices := clusterapi.NewReplicatedIndices(
 		fakeReplicator,
-		nil,
 		noopAuth,
 		func() bool { return false },
 		cluster.RequestQueueConfig{

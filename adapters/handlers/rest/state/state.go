--- conflicted
+++ resolved
@@ -78,12 +78,9 @@
 
 	ClusterService *rCluster.Service
 	TenantActivity *tenantactivity.Handler
-<<<<<<< HEAD
 
 	MetadataServer *metadata.Server
-=======
 	Migrator       *db.Migrator
->>>>>>> 832d133d
 }
 
 // GetGraphQL is the safe way to retrieve GraphQL from the state as it can be

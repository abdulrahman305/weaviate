--- conflicted
+++ resolved
@@ -15,10 +15,6 @@
 	"fmt"
 
 	"github.com/pkg/errors"
-<<<<<<< HEAD
-	"github.com/weaviate/weaviate/entities/vectorindex/common"
-=======
->>>>>>> 18676288
 
 	"github.com/weaviate/weaviate/usecases/modulecomponents/additional/generate"
 
@@ -30,7 +26,7 @@
 
 	"github.com/weaviate/weaviate/entities/models"
 	"github.com/weaviate/weaviate/entities/searchparams"
-	"github.com/weaviate/weaviate/entities/vectorindex/hnsw"
+	"github.com/weaviate/weaviate/entities/vectorindex/common"
 	nearText2 "github.com/weaviate/weaviate/usecases/modulecomponents/nearText"
 
 	"github.com/go-openapi/strfmt"
@@ -625,13 +621,13 @@
 		IsConsistent:       prop.IsConsistent,
 	}
 
-	vectorIndex, err := hnsw.TypeAssertVectorIndex(class)
+	vectorIndex, err := schema.TypeAssertVectorIndex(class)
 	if err != nil {
 		return props, err
 	}
 
 	// certainty is only compatible with cosine distance
-	if vectorIndex.Distance == hnsw.DistanceCosine && prop.Certainty {
+	if vectorIndex.DistanceName() == common.DistanceCosine && prop.Certainty {
 		props.Certainty = true
 	} else {
 		props.Certainty = false
@@ -726,33 +722,6 @@
 	return props, nil
 }
 
-<<<<<<< HEAD
-func setAllCheapAdditionalPropsToTrue(class *models.Class) (additional.Properties, error) {
-	out := additional.Properties{
-		ID:                 true,
-		Distance:           true,
-		LastUpdateTimeUnix: true,
-		CreationTimeUnix:   true,
-		Score:              true,
-		ExplainScore:       true,
-		Vector:             false, // can be expensive
-	}
-
-	vectorIndex, err := schema.TypeAssertVectorIndex(class)
-	if err != nil {
-		return out, err
-	}
-
-	// certainty is not compatible with dot distance
-	if vectorIndex.DistanceName() == common.DistanceCosine {
-		out.Certainty = true
-	}
-
-	return out, nil
-}
-
-=======
->>>>>>> 18676288
 func parseNearImage(ni *pb.NearImageSearch) (*nearImage.NearImageParams, error) {
 	nearImageOut := &nearImage.NearImageParams{
 		Image: ni.Image,

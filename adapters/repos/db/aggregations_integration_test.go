--- conflicted
+++ resolved
@@ -119,13 +119,9 @@
 			require.Nil(t,
 				migrator.AddClass(context.Background(), productClass, schemaGetter.shardState))
 			require.Nil(t,
-<<<<<<< HEAD
 				migrator.AddClass(context.Background(), companyClass, schemaGetter.shardState))
-=======
-				migrator.AddClass(context.Background(), companyClass))
 			require.Nil(t,
-				migrator.AddClass(context.Background(), arrayTypesClass))
->>>>>>> c6df93de
+				migrator.AddClass(context.Background(), arrayTypesClass, schemaGetter.shardState))
 		})
 
 		schemaGetter.schema = schema
@@ -930,7 +926,7 @@
 		})
 
 		t.Run("array types, single aggregator strings", func(t *testing.T) {
-			params := traverser.AggregateParams{
+			params := aggregation.Params{
 				ClassName: schema.ClassName(arrayTypesClass.Class),
 				GroupBy: &filters.Path{
 					Class:    schema.ClassName(arrayTypesClass.Class),
@@ -975,7 +971,7 @@
 		})
 
 		t.Run("array types, single aggregator numbers", func(t *testing.T) {
-			params := traverser.AggregateParams{
+			params := aggregation.Params{
 				ClassName: schema.ClassName(arrayTypesClass.Class),
 				GroupBy: &filters.Path{
 					Class:    schema.ClassName(arrayTypesClass.Class),
@@ -1688,7 +1684,7 @@
 		})
 
 		t.Run("array types, only meta count, no other aggregations", func(t *testing.T) {
-			params := traverser.AggregateParams{
+			params := aggregation.Params{
 				ClassName:        schema.ClassName(arrayTypesClass.Class),
 				IncludeMetaCount: true,
 				GroupBy:          nil, // explicitly set to nil
@@ -1712,21 +1708,21 @@
 
 		// TODO: Flaky median result: https://github.com/semi-technologies/weaviate/issues/1693
 		// t.Run("array types, single aggregator numbers", func(t *testing.T) {
-		// 	params := traverser.AggregateParams{
+		// 	params := aggregation.Params{
 		// 		ClassName: schema.ClassName(arrayTypesClass.Class),
 		// 		GroupBy:   nil, // explicitly set to nil
-		// 		Properties: []traverser.AggregateProperty{
-		// 			traverser.AggregateProperty{
+		// 		Properties: []aggregation.ParamProperty{
+		// 			aggregation.ParamProperty{
 		// 				Name: schema.PropertyName("numbers"),
-		// 				Aggregators: []traverser.Aggregator{
-		// 					traverser.MeanAggregator,
-		// 					traverser.MaximumAggregator,
-		// 					traverser.MinimumAggregator,
-		// 					traverser.SumAggregator,
-		// 					traverser.ModeAggregator,
-		// 					traverser.MedianAggregator,
-		// 					traverser.CountAggregator,
-		// 					traverser.TypeAggregator, // ignored in the repo, but can't block
+		// 				Aggregators: []aggregation.Aggregator{
+		// 					aggregation.MeanAggregator,
+		// 					aggregation.MaximumAggregator,
+		// 					aggregation.MinimumAggregator,
+		// 					aggregation.SumAggregator,
+		// 					aggregation.ModeAggregator,
+		// 					aggregation.MedianAggregator,
+		// 					aggregation.CountAggregator,
+		// 					aggregation.TypeAggregator, // ignored in the repo, but can't block
 		// 				},
 		// 			},
 		// 		},
@@ -1761,16 +1757,16 @@
 		// })
 
 		t.Run("array types, single aggregator strings", func(t *testing.T) {
-			params := traverser.AggregateParams{
+			params := aggregation.Params{
 				ClassName: schema.ClassName(arrayTypesClass.Class),
 				GroupBy:   nil, // explicitly set to nil
-				Properties: []traverser.AggregateProperty{
-					traverser.AggregateProperty{
+				Properties: []aggregation.ParamProperty{
+					aggregation.ParamProperty{
 						Name: schema.PropertyName("strings"),
-						Aggregators: []traverser.Aggregator{
+						Aggregators: []aggregation.Aggregator{
 							// limit is very restrictive
-							traverser.NewTopOccurrencesAggregator(ptInt(1)),
-							traverser.TypeAggregator, // ignored in the repo, but can't block
+							aggregation.NewTopOccurrencesAggregator(ptInt(1)),
+							aggregation.TypeAggregator, // ignored in the repo, but can't block
 						},
 					},
 				},

//                           _       _
// __      _____  __ ___   ___  __ _| |_ ___
// \ \ /\ / / _ \/ _` \ \ / / |/ _` | __/ _ \
//  \ V  V /  __/ (_| |\ V /| | (_| | ||  __/
//   \_/\_/ \___|\__,_| \_/ |_|\__,_|\__\___|
//
//  Copyright © 2016 - 2025 Weaviate B.V. All rights reserved.
//
//  CONTACT: hello@weaviate.io
//

package hnsw

import (
	"context"
	"encoding/binary"
	"fmt"
	"time"

	"github.com/sirupsen/logrus"
	enterrors "github.com/weaviate/weaviate/entities/errors"

	"github.com/pkg/errors"
	"github.com/weaviate/weaviate/adapters/repos/db/vector/compressionhelpers"
	"github.com/weaviate/weaviate/adapters/repos/db/vector/hnsw/visited"
	"github.com/weaviate/weaviate/entities/cyclemanager"
)

func (h *hnsw) init(cfg Config) error {
	h.pools = newPools(h.maximumConnectionsLayerZero, h.visitedListPoolMaxSize)

	// init commit logger for future writes
	cl, err := cfg.MakeCommitLoggerThunk()
	if err != nil {
		return errors.Wrap(err, "create commit logger")
	}

	if err := h.restoreFromDisk(cl); err != nil {
		return errors.Wrapf(err, "restore hnsw index %q", cfg.ID)
	}
	h.commitLog = cl

	// report the vector_index_size at server startup.
	// otherwise on server restart, prometheus reports
	// a vector_index_size of 0 until more vectors are
	// added.
	h.metrics.SetSize(len(h.nodes))

	return nil
}

// if a commit log is already present it will be read into memory, if not we
// start with an empty model
func (h *hnsw) restoreFromDisk(cl CommitLogger) error {
	beforeAll := time.Now()
	defer h.metrics.TrackStartupTotal(beforeAll)
	defer func() {
		h.logger.WithField("action", "restore_from_disk").
			WithField("duration", time.Since(beforeAll).String()).
			Info("restored data from disk")
	}()

	var state *DeserializationResult
	var stateTimestamp int64
	var err error

	if !h.disableSnapshots {
		if h.snapshotOnStartup {
			// This will opportunistically create a snapshot if it does not exist yet,
			// as we are loading state from disk. Otherwise, it simply loads
			// the last snapshot.
			state, stateTimestamp, err = cl.CreateAndLoadSnapshot()
		} else {
			state, stateTimestamp, err = cl.LoadSnapshot()
		}

		if err != nil {
			// errors reading snapshots are not fatal
			// we can still read the commit log from the beginning
			h.logger.
				WithError(err).
				WithField("action", "restore_from_disk").
				Error("failed to read last snapshot, loading from commit log")

			state = nil
			stateTimestamp = 0
		} else if state == nil {
			h.logger.
				WithField("action", "restore_from_disk").
				Info("no snapshot found, loading from commit log")
		}
	} else {
		h.logger.
			WithField("action", "restore_from_disk").
			Info("snapshots disabled, loading from commit log")
	}

	fileNames, err := getCommitFileNames(h.rootPath, h.id, stateTimestamp)
	if err != nil {
		return err
	}
<<<<<<< HEAD

	state, err = loadCommitLoggerState(h.logger, fileNames, state, h.metrics)
	if err != nil {
		return errors.Wrap(err, "load commit logger state")
	}
=======

	state, err = loadCommitLoggerState(h.logger, fileNames, state, h.metrics)
	if err != nil {
		return errors.Wrap(err, "load commit logger state")
	}

	h.cachePrefilled.Store(state == nil)
>>>>>>> 21518d29

	if state == nil {
		// nothing to do
		return nil
	}

	h.Lock()
	h.shardedNodeLocks.LockAll()
	h.nodes = state.Nodes
	h.shardedNodeLocks.UnlockAll()

	h.currentMaximumLayer = int(state.Level)
	h.entryPointID = state.Entrypoint
	h.Unlock()

	h.tombstoneLock.Lock()
	h.tombstones = state.Tombstones
	h.tombstoneLock.Unlock()

	if h.multivector.Load() {
		if !h.muvera.Load() {
			if err := h.restoreDocMappings(); err != nil {
				return errors.Wrapf(err, "restore doc mappings %q", h.id)
			}
		} else if state.MuveraEnabled {
			h.trackMuveraOnce.Do(func() {
				h.muveraEncoder.LoadMuveraConfig(*state.EncoderMuvera)
			})
<<<<<<< HEAD
			h.muvera.Store(true)
=======
>>>>>>> 21518d29
		}
	}

	if state.Compressed {
		h.compressed.Store(state.Compressed)
		h.cache.Drop()
		if state.CompressionPQData != nil {
			data := state.CompressionPQData
			h.dims = int32(data.Dimensions)

			if len(data.Encoders) > 0 {
				// 0 means it was created using the default value. The user did not set the value, we calculated for him/her
				if h.pqConfig.Segments == 0 {
					h.pqConfig.Segments = int(data.Dimensions)
				}
				if !h.multivector.Load() || h.muvera.Load() {
					h.compressor, err = compressionhelpers.RestoreHNSWPQCompressor(
						h.pqConfig,
						h.distancerProvider,
						int(data.Dimensions),
						// ToDo: we need to read this value from somewhere
						1e12,
						h.logger,
						data.Encoders,
						h.store,
						h.allocChecker,
					)
				} else {
					h.compressor, err = compressionhelpers.RestoreHNSWPQMultiCompressor(
						h.pqConfig,
						h.distancerProvider,
						int(data.Dimensions),
						1e12,
						h.logger,
						data.Encoders,
						h.store,
						h.allocChecker,
					)
				}
				if err != nil {
					return errors.Wrap(err, "Restoring compressed data.")
				}
			}
		} else if state.CompressionSQData != nil {
			data := state.CompressionSQData
			h.dims = int32(data.Dimensions)
			if !h.multivector.Load() || h.muvera.Load() {
				h.compressor, err = compressionhelpers.RestoreHNSWSQCompressor(
					h.distancerProvider,
					1e12,
					h.logger,
					data.A,
					data.B,
					data.Dimensions,
					h.store,
					h.allocChecker,
				)
			} else {
				h.compressor, err = compressionhelpers.RestoreHNSWSQMultiCompressor(
					h.distancerProvider,
					1e12,
					h.logger,
					data.A,
					data.B,
					data.Dimensions,
					h.store,
					h.allocChecker,
				)
			}
			if err != nil {
				return errors.Wrap(err, "Restoring compressed data.")
			}
		} else if state.CompressionRQData != nil {
			data := state.CompressionRQData
			if !h.multivector.Load() || h.muvera.Load() {
				h.trackRQOnce.Do(func() {
					h.compressor, err = compressionhelpers.RestoreRQCompressor(
						h.distancerProvider,
						1e12,
						h.logger,
						int(data.InputDim),
						int(data.Bits),
						int(data.Rotation.OutputDim),
						int(data.Rotation.Rounds),
						data.Rotation.Swaps,
						data.Rotation.Signs,
						h.store,
						h.allocChecker,
					)
				})
			} else {
				h.trackRQOnce.Do(func() {
					h.compressor, err = compressionhelpers.RestoreRQMultiCompressor(
						h.distancerProvider,
						1e12,
						h.logger,
						int(data.InputDim),
						int(data.Bits),
						int(data.Rotation.OutputDim),
						int(data.Rotation.Rounds),
						data.Rotation.Swaps,
						data.Rotation.Signs,
						h.store,
						h.allocChecker,
					)
				})
			}
			if err != nil {
				return errors.Wrap(err, "Restoring compressed data.")
			}
		} else {
			return errors.New("unsupported type while loading compression data")
		}
		// make sure the compressed cache fits the current size
		h.compressor.GrowCache(uint64(len(h.nodes)))
	} else if !h.compressed.Load() {
		// make sure the cache fits the current size
		h.cache.Grow(uint64(len(h.nodes)))

		if h.multivector.Load() && !h.muvera.Load() {
			h.populateKeys()
		}
		if len(h.nodes) > 0 {
			if vec, err := h.vectorForID(context.Background(), h.entryPointID); err == nil {
				h.dims = int32(len(vec))
			}
		}
	}

	if h.compressed.Load() && h.multivector.Load() && !h.muvera.Load() {
		h.compressor.GrowCache(uint64(len(h.nodes)))
		h.populateKeys()
	}

	h.resetTombstoneMetric()

	// make sure the visited list pool fits the current size
	h.pools.visitedLists.Destroy()
	h.pools.visitedLists = nil
	h.pools.visitedLists = visited.NewPool(1, len(h.nodes)+512, h.visitedListPoolMaxSize)

	return nil
}

func (h *hnsw) restoreDocMappings() error {
	prevDocID := uint64(0)
	relativeID := uint64(0)
	maxNodeID := uint64(0)
	maxDocID := uint64(0)
	buf := make([]byte, 8)
	for _, node := range h.nodes {
		if node == nil {
			continue
		}
		binary.BigEndian.PutUint64(buf, node.id)
		docIDBytes, err := h.store.Bucket(h.id + "_mv_mappings").Get(buf)
		if err != nil {
			return errors.Wrap(err, fmt.Sprintf("failed to get %s_mv_mappings from the bucket", h.id))
		}
		docID := binary.BigEndian.Uint64(docIDBytes)
		if docID != prevDocID {
			relativeID = 0
			prevDocID = docID
		}
		h.Lock()
		h.docIDVectors[docID] = append(h.docIDVectors[docID], node.id)
		h.Unlock()
		relativeID++
		if node.id > maxNodeID {
			maxNodeID = node.id
		}
		if docID > maxDocID {
			maxDocID = docID
		}
	}
	h.Lock()
	h.vecIDcounter = maxNodeID + 1
	h.maxDocID = maxDocID
	h.Unlock()
	return nil
}

func (h *hnsw) populateKeys() {
	for docID, nodeIDs := range h.docIDVectors {
		for relativeID, nodeID := range nodeIDs {
			if h.compressed.Load() {
				h.compressor.SetKeys(nodeID, docID, uint64(relativeID))
			} else {
				h.cache.SetKeys(nodeID, docID, uint64(relativeID))
			}
		}
	}
}

func (h *hnsw) tombstoneCleanup(shouldAbort cyclemanager.ShouldAbortCallback) bool {
	if h.allocChecker != nil {
		// allocChecker is optional, we can only check if it was actually set

		// It's hard to estimate how much memory we'd need to do a successful
		// hnsw delete cleanup. The value below is probalby vastly overstated.
		// However, without a doubt, delete cleanup could lead to temporary
		// memory increases, either because it loads vectors into cache or
		// because it rewrites connections in a way that they could need more
		// memory than before. Either way, it's probably a good idea not to
		// start a cleanup cycle if we are already this close to running out of
		// memory.
		memoryNeeded := int64(100 * 1024 * 1024)

		if err := h.allocChecker.CheckAlloc(memoryNeeded); err != nil {
			h.logger.WithFields(logrus.Fields{
				"action": "hnsw_tombstone_cleanup",
				"event":  "cleanup_skipped_oom",
				"class":  h.className,
			}).WithError(err).
				Warnf("skipping hnsw cleanup due to memory pressure")
			return false
		}
	}
	executed, err := h.cleanUpTombstonedNodes(shouldAbort)
	if err != nil {
		h.logger.WithField("action", "hnsw_tombstone_cleanup").
			WithError(err).Error("tombstone cleanup errord")
	}
	return executed
}

// The vector_index_tombstones metric is represented as a counter so on
// restart we need to reset it to the current number of tombstones read from
// the commit log.
func (h *hnsw) resetTombstoneMetric() {
	h.tombstoneLock.Lock()
	defer h.tombstoneLock.Unlock()
	if len(h.tombstones) > 0 {
		h.metrics.SetTombstone(len(h.tombstones))
	}
}

// PostStartup triggers routines that should happen after startup. The startup
// process is triggered during the creation which in turn happens as part of
// the shard creation. Some post-startup routines, such as prefilling the
// vector cache, however, depend on the shard being ready as they will call
// getVectorForID.
func (h *hnsw) PostStartup() {
	h.commitLog.InitMaintenance()
	h.prefillCache()
}

func (h *hnsw) prefillCache() {
	limit := 0
	if h.compressed.Load() {
		limit = int(h.compressor.GetCacheMaxSize())
	} else {
		limit = int(h.cache.CopyMaxSize())
	}

	f := func() {
		var err error
		if h.compressed.Load() {
			if !h.multivector.Load() || h.muvera.Load() {
				h.compressor.PrefillCache()
			} else {
				h.compressor.PrefillMultiCache(h.docIDVectors)
			}
		} else {
			err = newVectorCachePrefiller(h.cache, h, h.logger).Prefill(context.Background(), limit)
		}

		if err != nil {
			h.logger.WithError(err).Error("prefill vector cache")
		}

		h.cachePrefilled.Store(true)
	}

	if h.waitForCachePrefill {
		h.logger.WithFields(logrus.Fields{
			"action":                 "hnsw_prefill_cache_sync",
			"wait_for_cache_prefill": true,
		}).Info("waiting for vector cache prefill to complete")
		f()
	} else {
		h.logger.WithFields(logrus.Fields{
			"action":                 "hnsw_prefill_cache_async",
			"wait_for_cache_prefill": false,
		}).Info("not waiting for vector cache prefill, running in background")
		enterrors.GoWrapper(f, h.logger)
	}
}<|MERGE_RESOLUTION|>--- conflicted
+++ resolved
@@ -99,21 +99,13 @@
 	if err != nil {
 		return err
 	}
-<<<<<<< HEAD
 
 	state, err = loadCommitLoggerState(h.logger, fileNames, state, h.metrics)
 	if err != nil {
 		return errors.Wrap(err, "load commit logger state")
 	}
-=======
-
-	state, err = loadCommitLoggerState(h.logger, fileNames, state, h.metrics)
-	if err != nil {
-		return errors.Wrap(err, "load commit logger state")
-	}
 
 	h.cachePrefilled.Store(state == nil)
->>>>>>> 21518d29
 
 	if state == nil {
 		// nothing to do
@@ -142,10 +134,7 @@
 			h.trackMuveraOnce.Do(func() {
 				h.muveraEncoder.LoadMuveraConfig(*state.EncoderMuvera)
 			})
-<<<<<<< HEAD
 			h.muvera.Store(true)
-=======
->>>>>>> 21518d29
 		}
 	}
 

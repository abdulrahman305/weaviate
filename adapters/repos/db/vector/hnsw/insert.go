//                           _       _
// __      _____  __ ___   ___  __ _| |_ ___
// \ \ /\ / / _ \/ _` \ \ / / |/ _` | __/ _ \
//  \ V  V /  __/ (_| |\ V /| | (_| | ||  __/
//   \_/\_/ \___|\__,_| \_/ |_|\__,_|\__\___|
//
//  Copyright © 2016 - 2025 Weaviate B.V. All rights reserved.
//
//  CONTACT: hello@weaviate.io
//

package hnsw

import (
	"context"
	"encoding/binary"
	"fmt"
	"math"
	"sync/atomic"
	"time"

	"github.com/pkg/errors"

	"github.com/weaviate/weaviate/adapters/repos/db/helpers"
	"github.com/weaviate/weaviate/adapters/repos/db/vector/common"
	"github.com/weaviate/weaviate/adapters/repos/db/vector/compressionhelpers"
	"github.com/weaviate/weaviate/adapters/repos/db/vector/hnsw/packedconn"
	"github.com/weaviate/weaviate/adapters/repos/db/vector/multivector"
)

func (h *hnsw) ValidateBeforeInsert(vector []float32) error {
	dims := int(atomic.LoadInt32(&h.dims))

	// no vectors exist
	if dims == 0 {
		if err := h.validatePQSegments(len(vector)); err != nil {
			return err
		}
		return nil
	}

	// check if vector length is the same as existing nodes
	if dims != len(vector) {
		return errors.Wrapf(common.ErrWrongDimensions, "new node has a vector with length %v. "+
			"Existing nodes have vectors with length %v", len(vector), dims)
	}

	if err := h.validatePQSegments(dims); err != nil {
		return err
	}

	return nil
}

func (h *hnsw) ValidateMultiBeforeInsert(vector [][]float32) error {
	dims := int(atomic.LoadInt32(&h.dims))

	// no vectors exist
	if dims == 0 {
		vecDimensions := make(map[int]struct{})
		for i := range vector {
			vecDimensions[len(vector[i])] = struct{}{}
		}
		if len(vecDimensions) > 1 {
			return fmt.Errorf("multi vector array consists of vectors with varying dimensions")
		}
		if err := h.validatePQSegments(len(vector[0])); err != nil {
			return err
		}
		return nil
	}

	if h.muvera.Load() {
		dims = h.muveraEncoder.Dimensions()
	}

	// check if vector length is the same as existing nodes
	for i := range vector {
		if dims != len(vector[i]) {
			return fmt.Errorf("new node has a multi vector with length %v at position %v. "+
				"Existing nodes have vectors with length %v", len(vector[i]), i, dims)
		}
	}

	if err := h.validatePQSegments(dims); err != nil {
		return err
	}

	return nil
}

func (h *hnsw) validatePQSegments(dims int) error {
	if h.pqConfig.Enabled && h.pqConfig.Segments != 0 && dims%h.pqConfig.Segments != 0 {
		return fmt.Errorf("pq segments must be a divisor of the vector dimensions")
	}
	return nil
}

func (h *hnsw) AddBatch(ctx context.Context, ids []uint64, vectors [][]float32) error {
	if err := ctx.Err(); err != nil {
		return err
	}
	if h.multivector.Load() && !h.muvera.Load() {
		return errors.Errorf("AddBatch called on multivector index")
	}
	if len(ids) != len(vectors) {
		return errors.Errorf("ids and vectors sizes does not match")
	}
	if len(ids) == 0 {
		return errors.Errorf("insertBatch called with empty lists")
	}

	var err error
	h.trackDimensionsOnce.Do(func() {
		dims := len(vectors[0])
		for _, vec := range vectors {
			if len(vec) != dims {
				err = errors.Errorf("addBatch called with vectors of different lengths")
				return
			}
		}
		if err == nil {
			atomic.StoreInt32(&h.dims, int32(len(vectors[0])))
		}
	})

	if err != nil {
		return err
	}

	if h.rqConfig.Enabled && h.rqActive {
		h.trackRQOnce.Do(func() {
			h.compressor, err = compressionhelpers.NewRQCompressor(
				h.distancerProvider, 1e12, h.logger, h.store,
				h.allocChecker, int(h.rqConfig.Bits), int(h.dims))

			if err == nil {
				h.Lock()
				defer h.Unlock()
				h.compressed.Store(true)
				if h.cache != nil {
					h.cache.Drop()
				}
				h.cache = nil
				h.compressor.PersistCompression(h.commitLog)
			}
		})
		if err != nil {
			return err
		}
	}

	levels := make([]int, len(ids))
	maxId := uint64(0)
	for i, id := range ids {
		if maxId < id {
			maxId = id
		}
		levels[i] = int(h.generateLevel()) // TODO: represent level as uint8
	}
	h.RLock()
	if maxId >= uint64(len(h.nodes)) {
		h.RUnlock()
		h.Lock()
		if maxId >= uint64(len(h.nodes)) {
			err := h.growIndexToAccomodateNode(maxId, h.logger)
			if err != nil {
				h.Unlock()
				return errors.Wrapf(err, "grow HNSW index to accommodate node %d", maxId)
			}
		}
		h.Unlock()
	} else {
		h.RUnlock()
	}

	for i := range ids {
		if err := ctx.Err(); err != nil {
			return err
		}

		vector := vectors[i]
		node := &vertex{
			id:    ids[i],
			level: levels[i],
		}
		globalBefore := time.Now()
		if len(vector) == 0 {
			return errors.Errorf("insert called with nil-vector")
		}

		h.metrics.InsertVector()

		vector = h.normalizeVec(vector)
		err := h.addOne(ctx, vector, node)
		if err != nil {
			return err
		}

		h.insertMetrics.total(globalBefore)
	}
	return nil
}

func (h *hnsw) AddMultiBatch(ctx context.Context, docIDs []uint64, vectors [][][]float32) error {
	if err := ctx.Err(); err != nil {
		return err
	}
	if !h.multivector.Load() {
		return errors.Errorf("addMultiBatch called on non-multivector index")
	}
	if len(docIDs) != len(vectors) {
		return errors.Errorf("ids and vectors sizes does not match")
	}
	if len(docIDs) == 0 {
		return errors.Errorf("addMultiBatch called with empty lists")
	}

	if h.muvera.Load() {
		h.trackMuveraOnce.Do(func() {
			h.muveraEncoder.InitEncoder(len(vectors[0][0]))
			h.Lock()
			if err := h.muveraEncoder.PersistMuvera(h.commitLog); err != nil {
				h.Unlock()
				h.logger.WithField("action", "persist muvera").Error(err)
				return
			}
			h.Unlock()
		})
		// Process all vectors
		processedVectors := make([][]float32, len(vectors))
		for i, v := range vectors {
			processedVectors[i] = h.muveraEncoder.EncodeDoc(v)
			docIDBytes := make([]byte, 8)
			binary.BigEndian.PutUint64(docIDBytes, docIDs[i])
			muveraBytes := multivector.MuveraBytesFromFloat32(processedVectors[i])
			if err := h.store.Bucket(h.id+"_muvera_vectors").Put(docIDBytes, muveraBytes); err != nil {
				return errors.Wrap(err, fmt.Sprintf("failed to put %s_muvera_vectors into the bucket", h.id))
			}
		}
		// Replace original vectors with processed ones
		return h.AddBatch(ctx, docIDs, processedVectors)
	}

	var err error
	h.trackDimensionsOnce.Do(func() {
		dim := len(vectors[0][0])
		for _, doc := range vectors {
			for _, vec := range doc {
				if len(vec) != dim {
					err = errors.Errorf("addMultiBatch called with vectors of different lengths")
					return
				}
			}
		}
		if err == nil {
			atomic.StoreInt32(&h.dims, int32(len(vectors[0][0])))
		}
	})

	if err != nil {
		return err
	}
	if h.rqConfig.Enabled && h.rqActive {
		h.trackRQOnce.Do(func() {
			h.compressor, err = compressionhelpers.NewRQMultiCompressor(
				h.distancerProvider, 1e12, h.logger, h.store,
				h.allocChecker, int(h.rqConfig.Bits), int(h.dims))

			if err == nil {
				h.Lock()
				data := h.cache.All()
				h.compressor.GrowCache(h.vecIDcounter)
				compressionhelpers.Concurrently(h.logger, uint64(len(data)),
					func(index uint64) {
						if len(data[index]) == 0 {
							return
						}
						docID, relativeID := h.cache.GetKeys(index)
						h.compressor.PreloadPassage(index, docID, relativeID, data[index])
					})
				h.compressed.Store(true)
				h.cache.Drop()
				h.cache = nil
				h.compressor.PersistCompression(h.commitLog)
				h.Unlock()
			}
		})
		if err != nil {
			return err
		}
	}
	if err != nil {
		return err
	}

	for i, docID := range docIDs {
		numVectors := len(vectors[i])
		levels := make([]int, numVectors)
		for j := range numVectors {
			levels[j] = int(h.generateLevel()) // TODO: represent level as uint8
		}

		h.Lock()
		counter := h.vecIDcounter
		h.vecIDcounter += uint64(numVectors)
		h.Unlock()

		maxId := counter + uint64(numVectors)

		h.RLock()
		if maxId >= uint64(len(h.nodes)) {
			h.RUnlock()
			h.Lock()
			if maxId >= uint64(len(h.nodes)) {
				err := h.growIndexToAccomodateNode(maxId, h.logger)
				if err != nil {
					h.Unlock()
					return errors.Wrapf(err, "grow HNSW index to accommodate node %d", maxId)
				}
			}
			h.Unlock()
		} else {
			h.RUnlock()
		}

		ids := make([]uint64, numVectors)
		for id := range ids {
			ids[id] = counter + uint64(id)
		}
		if h.compressed.Load() {
			h.compressor.PreloadMulti(docID, ids, vectors[i])
		} else {
			h.cache.PreloadMulti(docID, ids, vectors[i])
		}
		for j := range numVectors {
			if err := ctx.Err(); err != nil {
				return err
			}

			vector := vectors[i][j]

			globalBefore := time.Now()
			if len(vector) == 0 {
				return errors.Errorf("insert called with nil-vector")
			}

			h.metrics.InsertVector()

			vector = h.normalizeVec(vector)

			nodeId := counter
			counter++

			node := &vertex{
				id:    uint64(nodeId),
				level: levels[j],
			}

			h.Lock()
			h.docIDVectors[docID] = append(h.docIDVectors[docIDs[i]], nodeId)
			h.Unlock()

			nodeIDBytes := make([]byte, 8)
			binary.BigEndian.PutUint64(nodeIDBytes, nodeId)
			docIDBytes := make([]byte, 8)
			binary.BigEndian.PutUint64(docIDBytes, docID)
			err := h.store.Bucket(h.id+"_mv_mappings").Put(nodeIDBytes, docIDBytes)
			if err != nil {
				return errors.Wrap(err, fmt.Sprintf("failed to put %s_mv_mappings into the bucket", h.id))
			}

			err = h.addOne(ctx, vector, node)
			if err != nil {
				return err
			}

			h.insertMetrics.total(globalBefore)
		}

	}

	return nil
}

func (h *hnsw) addOne(ctx context.Context, vector []float32, node *vertex) error {
	h.compressActionLock.RLock()
	h.deleteVsInsertLock.RLock()

	before := time.Now()

	defer func() {
		h.deleteVsInsertLock.RUnlock()
		h.compressActionLock.RUnlock()
		h.insertMetrics.updateGlobalEntrypoint(before)
	}()

	wasFirst := false
	var firstInsertError error
	h.initialInsertOnce.Do(func() {
		if h.isEmpty() {
			wasFirst = true
			firstInsertError = h.insertInitialElement(node, vector)
		}
	})
	if wasFirst {
		if firstInsertError != nil {
			return firstInsertError
		}
		return nil
	}

	node.markAsMaintenance()

	h.RLock()
	// initially use the "global" entrypoint which is guaranteed to be on the
	// currently highest layer
	entryPointID := h.entryPointID
	// initially use the level of the entrypoint which is the highest level of
	// the h-graph in the first iteration
	currentMaximumLayer := h.currentMaximumLayer
	h.RUnlock()

	targetLevel := node.level
	var err error
	node.connections, err = packedconn.NewWithMaxLayer(uint8(targetLevel))
	if err != nil {
		return err
	}

	if err = h.commitLog.AddNode(node); err != nil {
		return err
	}

	nodeId := node.id

	h.shardedNodeLocks.Lock(nodeId)
	h.nodes[nodeId] = node
	h.shardedNodeLocks.Unlock(nodeId)

	singleVector := !h.multivector.Load() || h.muvera.Load()
	if singleVector {
		if h.compressed.Load() {
			h.compressor.Preload(nodeId, vector)
		} else {
			h.cache.Preload(nodeId, vector)
		}
	}

	h.insertMetrics.prepareAndInsertNode(before)
	before = time.Now()

	var distancer compressionhelpers.CompressorDistancer
	var returnFn compressionhelpers.ReturnDistancerFn
	if h.compressed.Load() {
		distancer, returnFn = h.compressor.NewDistancer(vector)
		defer returnFn()
	}
	entryPointID, err = h.findBestEntrypointForNode(ctx, currentMaximumLayer, targetLevel,
		entryPointID, vector, distancer)
	if err != nil {
		return errors.Wrap(err, "find best entrypoint")
	}

	h.insertMetrics.findEntrypoint(before)
	before = time.Now()

	// TODO: check findAndConnectNeighbors...
	if err := h.findAndConnectNeighbors(ctx, node, entryPointID, vector, distancer,
		targetLevel, currentMaximumLayer, helpers.NewAllowList()); err != nil {
		return errors.Wrap(err, "find and connect neighbors")
	}

	h.insertMetrics.findAndConnectTotal(before)
	before = time.Now()

	node.unmarkAsMaintenance()

	h.RLock()
	if targetLevel > h.currentMaximumLayer {
		h.RUnlock()
		h.Lock()
		// check again to avoid changes from RUnlock to Lock again
		if targetLevel > h.currentMaximumLayer {
			if err := h.commitLog.SetEntryPointWithMaxLayer(nodeId, targetLevel); err != nil {
				h.Unlock()
				return err
			}

			h.entryPointID = nodeId
			h.currentMaximumLayer = targetLevel
		}
		h.Unlock()
	} else {
		h.RUnlock()
	}

	return nil
}

func (h *hnsw) Add(ctx context.Context, id uint64, vector []float32) error {
	return h.AddBatch(ctx, []uint64{id}, [][]float32{vector})
}

func (h *hnsw) AddMulti(ctx context.Context, id uint64, vector [][]float32) error {
	return h.AddMultiBatch(ctx, []uint64{id}, [][][]float32{vector})
}

func (h *hnsw) insertInitialElement(node *vertex, nodeVec []float32) error {
	h.Lock()
	defer h.Unlock()

	if err := h.commitLog.SetEntryPointWithMaxLayer(node.id, 0); err != nil {
		return err
	}

	h.entryPointID = node.id
	h.currentMaximumLayer = 0
	conns, err := packedconn.NewWithElements([][]uint64{
		make([]uint64, 0, h.maximumConnectionsLayerZero),
	})
	if err != nil {
		return err
	}
	node.connections = conns
	node.level = 0
	if err := h.commitLog.AddNode(node); err != nil {
		return err
	}

	err = h.growIndexToAccomodateNode(node.id, h.logger)
	if err != nil {
		return errors.Wrapf(err, "grow HNSW index to accommodate node %d", node.id)
	}

	h.shardedNodeLocks.Lock(node.id)
	h.nodes[node.id] = node
	h.shardedNodeLocks.Unlock(node.id)

	singleVector := !h.multivector.Load() || h.muvera.Load()
	if singleVector {
		if h.compressed.Load() {
			h.compressor.Preload(node.id, nodeVec)
		} else {
			h.cache.Preload(node.id, nodeVec)
		}
	}

	// go h.insertHook(node.id, 0, node.connections)
	return nil
}

<<<<<<< HEAD
func (h *hnsw) generateLevel() uint8 {
	return uint8(math.Floor(-math.Log(max(h.randFunc(), 1e-19)) * h.levelNormalizer))
=======
func (h *hnsw) Preload(id uint64, vector []float32) {
	if h.compressed.Load() && !h.multivector.Load() {
		h.compressor.Preload(id, vector)
	} else {
		if !h.multivector.Load() {
			h.cache.Preload(id, vector)
		}
	}
>>>>>>> 81bbbbb2
}<|MERGE_RESOLUTION|>--- conflicted
+++ resolved
@@ -550,10 +550,10 @@
 	return nil
 }
 
-<<<<<<< HEAD
 func (h *hnsw) generateLevel() uint8 {
 	return uint8(math.Floor(-math.Log(max(h.randFunc(), 1e-19)) * h.levelNormalizer))
-=======
+}
+
 func (h *hnsw) Preload(id uint64, vector []float32) {
 	if h.compressed.Load() && !h.multivector.Load() {
 		h.compressor.Preload(id, vector)
@@ -562,5 +562,4 @@
 			h.cache.Preload(id, vector)
 		}
 	}
->>>>>>> 81bbbbb2
 }
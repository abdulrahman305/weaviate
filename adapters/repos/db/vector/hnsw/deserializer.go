--- conflicted
+++ resolved
@@ -455,13 +455,8 @@
 	return nil
 }
 
-<<<<<<< HEAD
-func ReadTileEncoder(r io.Reader, res *DeserializationResult, i uint16) (compressionhelpers.PQEncoder, error) {
+func ReadTileEncoder(r io.Reader, res *compressionhelpers.PQData, i uint16) (compressionhelpers.PQEncoder, error) {
 	bins, err := readFloat64(r)
-=======
-func (d *Deserializer) ReadTileEncoder(r io.Reader, res *compressionhelpers.PQData, i uint16) (compressionhelpers.PQEncoder, error) {
-	bins, err := d.readFloat64(r)
->>>>>>> 20d09bbc
 	if err != nil {
 		return nil, err
 	}
@@ -496,17 +491,10 @@
 	return compressionhelpers.RestoreTileEncoder(bins, mean, stdDev, size, s1, s2, segment, encDistribution), nil
 }
 
-<<<<<<< HEAD
-func ReadKMeansEncoder(r io.Reader, res *DeserializationResult, i uint16) (compressionhelpers.PQEncoder, error) {
-	ds := int(res.PQData.Dimensions / res.PQData.M)
-	centers := make([][]float32, 0, res.PQData.Ks)
-	for k := uint16(0); k < res.PQData.Ks; k++ {
-=======
-func (d *Deserializer) ReadKMeansEncoder(r io.Reader, data *compressionhelpers.PQData, i uint16) (compressionhelpers.PQEncoder, error) {
+func ReadKMeansEncoder(r io.Reader, data *compressionhelpers.PQData, i uint16) (compressionhelpers.PQEncoder, error) {
 	ds := int(data.Dimensions / data.M)
 	centers := make([][]float32, 0, data.Ks)
 	for k := uint16(0); k < data.Ks; k++ {
->>>>>>> 20d09bbc
 		center := make([]float32, 0, ds)
 		for i := 0; i < ds; i++ {
 			c, err := readFloat32(r)
@@ -565,19 +553,11 @@
 	var totalRead int
 	switch encoder {
 	case compressionhelpers.UseTileEncoder:
-<<<<<<< HEAD
 		encoderReader = ReadTileEncoder
-		totalRead = 51 * int(res.PQData.M)
+		totalRead = 51 * int(pqData.M)
 	case compressionhelpers.UseKMeansEncoder:
 		encoderReader = ReadKMeansEncoder
-		totalRead = int(res.PQData.Dimensions) * int(res.PQData.Ks) * 4
-=======
-		encoderReader = d.ReadTileEncoder
-		totalRead = 51 * int(pqData.M)
-	case compressionhelpers.UseKMeansEncoder:
-		encoderReader = d.ReadKMeansEncoder
 		totalRead = int(pqData.Dimensions) * int(pqData.Ks) * 4
->>>>>>> 20d09bbc
 	default:
 		return 0, errors.New("Unsuported encoder type")
 	}
@@ -597,15 +577,15 @@
 }
 
 func (d *Deserializer) ReadSQ(r io.Reader, res *DeserializationResult) error {
-	a, err := d.readFloat32(r)
-	if err != nil {
-		return err
-	}
-	b, err := d.readFloat32(r)
-	if err != nil {
-		return err
-	}
-	dims, err := d.readUint16(r)
+	a, err := readFloat32(r)
+	if err != nil {
+		return err
+	}
+	b, err := readFloat32(r)
+	if err != nil {
+		return err
+	}
+	dims, err := readUint16(r)
 	if err != nil {
 		return err
 	}

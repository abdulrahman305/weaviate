--- conflicted
+++ resolved
@@ -88,65 +88,12 @@
 	// if one of the postings is empty, ignore the split
 	if result[0].Posting.Len() == 0 || result[1].Posting.Len() == 0 {
 		s.logger.WithField("postingID", postingID).
-<<<<<<< HEAD
 			Debug("split resulted in empty posting, skipping split operation")
-=======
-			WithError(err).
-			Debug("cannot split posting: contains identical vectors, keeping only one vector")
-
-		pp := &Posting{
-			vectorSize: int(s.vectorSize),
-		}
-		pp.AddVector(filtered.GetAt(0))
-		err = s.PostingStore.Put(ctx, postingID, pp)
-		if err != nil {
-			return errors.Wrapf(err, "failed to put single vector posting %d after split operation", postingID)
-		}
-		// update posting size after successful persist
-		err = s.PostingSizes.Set(ctx, postingID, 1)
-		if err != nil {
-			return errors.Wrapf(err, "failed to set posting size for posting %d after split operation", postingID)
-		}
-
->>>>>>> 9f52efd3
 		return nil
 	}
 
 	newPostingIDs := make([]uint64, 2)
 	for i := range 2 {
-<<<<<<< HEAD
-=======
-		// if the centroid of the existing posting is close enough to one of the new centroids
-		// we can reuse the existing posting
-		if !postingReused {
-			existingCentroid := s.Centroids.Get(postingID)
-			dist, err := s.distancer.DistanceBetweenVectors(existingCentroid.Uncompressed, result[i].Uncompressed)
-			if err != nil {
-				return errors.Wrapf(err, "failed to compute distance for split operation on posting %d", postingID)
-			}
-
-			if abs(dist) < splitReuseEpsilon {
-				s.logger.WithField("postingID", postingID).
-					WithField("distance", dist).
-					Debug("reusing existing posting for split operation")
-				postingReused = true
-				newPostingIDs[i] = postingID
-				err = s.PostingStore.Put(ctx, postingID, result[i].Posting)
-				if err != nil {
-					return errors.Wrapf(err, "failed to put reused posting %d after split operation", postingID)
-				}
-				// update posting size after successful persist
-				err = s.PostingSizes.Set(ctx, postingID, uint32(result[i].Posting.Len()))
-				if err != nil {
-					return errors.Wrapf(err, "failed to set posting size for reused posting %d after split operation", postingID)
-				}
-
-				continue
-			}
-		}
-
->>>>>>> 9f52efd3
-		// otherwise, we need to create a new posting for the new centroid
 		newPostingID := s.IDs.Next()
 		newPostingIDs[i] = newPostingID
 		err = s.PostingStore.Put(ctx, newPostingID, result[i].Posting)
@@ -170,27 +117,14 @@
 		}
 	}
 
-<<<<<<< HEAD
 	// delete the old centroid
 	err = s.Centroids.MarkAsDeleted(postingID)
 	if err != nil {
 		return errors.Wrapf(err, "failed to delete old centroid %d after split operation", postingID)
 	}
-	err = s.PostingSizes.Set(context.TODO(), postingID, 0)
+	err = s.PostingSizes.Set(ctx, postingID, 0)
 	if err != nil {
 		return errors.Wrapf(err, "failed to set posting size for posting %d after split operation", postingID)
-=======
-	if !postingReused {
-		// delete the old centroid if it wasn't reused
-		err = s.Centroids.MarkAsDeleted(postingID)
-		if err != nil {
-			return errors.Wrapf(err, "failed to delete old centroid %d after split operation", postingID)
-		}
-		err = s.PostingSizes.Set(ctx, postingID, 0)
-		if err != nil {
-			return errors.Wrapf(err, "failed to set posting size for posting %d after split operation", postingID)
-		}
->>>>>>> 9f52efd3
 	}
 
 	// Mark the split operation as done

//                           _       _
// __      _____  __ ___   ___  __ _| |_ ___
// \ \ /\ / / _ \/ _` \ \ / / |/ _` | __/ _ \
//  \ V  V /  __/ (_| |\ V /| | (_| | ||  __/
//   \_/\_/ \___|\__,_| \_/ |_|\__,_|\__\___|
//
//  Copyright © 2016 - 2025 Weaviate B.V. All rights reserved.
//
//  CONTACT: hello@weaviate.io
//

// Code generated by mockery v2.53.2. DO NOT EDIT.

package db

import (
	common "github.com/weaviate/weaviate/adapters/repos/db/vector/common"
	compressionhelpers "github.com/weaviate/weaviate/adapters/repos/db/vector/compressionhelpers"

	config "github.com/weaviate/weaviate/entities/schema/config"

	context "context"

	helpers "github.com/weaviate/weaviate/adapters/repos/db/helpers"

	mock "github.com/stretchr/testify/mock"
)

// MockVectorIndex is an autogenerated mock type for the VectorIndex type
type MockVectorIndex struct {
	mock.Mock
}

type MockVectorIndex_Expecter struct {
	mock *mock.Mock
}

func (_m *MockVectorIndex) EXPECT() *MockVectorIndex_Expecter {
	return &MockVectorIndex_Expecter{mock: &_m.Mock}
}

// Add provides a mock function with given fields: ctx, id, vector
func (_m *MockVectorIndex) Add(ctx context.Context, id uint64, vector []float32) error {
	ret := _m.Called(ctx, id, vector)

	if len(ret) == 0 {
		panic("no return value specified for Add")
	}

	var r0 error
	if rf, ok := ret.Get(0).(func(context.Context, uint64, []float32) error); ok {
		r0 = rf(ctx, id, vector)
	} else {
		r0 = ret.Error(0)
	}

	return r0
}

// MockVectorIndex_Add_Call is a *mock.Call that shadows Run/Return methods with type explicit version for method 'Add'
type MockVectorIndex_Add_Call struct {
	*mock.Call
}

// Add is a helper method to define mock.On call
//   - ctx context.Context
//   - id uint64
//   - vector []float32
func (_e *MockVectorIndex_Expecter) Add(ctx interface{}, id interface{}, vector interface{}) *MockVectorIndex_Add_Call {
	return &MockVectorIndex_Add_Call{Call: _e.mock.On("Add", ctx, id, vector)}
}

func (_c *MockVectorIndex_Add_Call) Run(run func(ctx context.Context, id uint64, vector []float32)) *MockVectorIndex_Add_Call {
	_c.Call.Run(func(args mock.Arguments) {
		run(args[0].(context.Context), args[1].(uint64), args[2].([]float32))
	})
	return _c
}

func (_c *MockVectorIndex_Add_Call) Return(_a0 error) *MockVectorIndex_Add_Call {
	_c.Call.Return(_a0)
	return _c
}

func (_c *MockVectorIndex_Add_Call) RunAndReturn(run func(context.Context, uint64, []float32) error) *MockVectorIndex_Add_Call {
	_c.Call.Return(run)
	return _c
}

// AddBatch provides a mock function with given fields: ctx, ids, vector
func (_m *MockVectorIndex) AddBatch(ctx context.Context, ids []uint64, vector [][]float32) error {
	ret := _m.Called(ctx, ids, vector)

	if len(ret) == 0 {
		panic("no return value specified for AddBatch")
	}

	var r0 error
	if rf, ok := ret.Get(0).(func(context.Context, []uint64, [][]float32) error); ok {
		r0 = rf(ctx, ids, vector)
	} else {
		r0 = ret.Error(0)
	}

	return r0
}

// MockVectorIndex_AddBatch_Call is a *mock.Call that shadows Run/Return methods with type explicit version for method 'AddBatch'
type MockVectorIndex_AddBatch_Call struct {
	*mock.Call
}

// AddBatch is a helper method to define mock.On call
//   - ctx context.Context
//   - ids []uint64
//   - vector [][]float32
func (_e *MockVectorIndex_Expecter) AddBatch(ctx interface{}, ids interface{}, vector interface{}) *MockVectorIndex_AddBatch_Call {
	return &MockVectorIndex_AddBatch_Call{Call: _e.mock.On("AddBatch", ctx, ids, vector)}
}

func (_c *MockVectorIndex_AddBatch_Call) Run(run func(ctx context.Context, ids []uint64, vector [][]float32)) *MockVectorIndex_AddBatch_Call {
	_c.Call.Run(func(args mock.Arguments) {
		run(args[0].(context.Context), args[1].([]uint64), args[2].([][]float32))
	})
	return _c
}

func (_c *MockVectorIndex_AddBatch_Call) Return(_a0 error) *MockVectorIndex_AddBatch_Call {
	_c.Call.Return(_a0)
	return _c
}

func (_c *MockVectorIndex_AddBatch_Call) RunAndReturn(run func(context.Context, []uint64, [][]float32) error) *MockVectorIndex_AddBatch_Call {
	_c.Call.Return(run)
	return _c
}

// Compressed provides a mock function with no fields
func (_m *MockVectorIndex) Compressed() bool {
	ret := _m.Called()

	if len(ret) == 0 {
		panic("no return value specified for Compressed")
	}

	var r0 bool
	if rf, ok := ret.Get(0).(func() bool); ok {
		r0 = rf()
	} else {
		r0 = ret.Get(0).(bool)
	}

	return r0
}

// MockVectorIndex_Compressed_Call is a *mock.Call that shadows Run/Return methods with type explicit version for method 'Compressed'
type MockVectorIndex_Compressed_Call struct {
	*mock.Call
}

// Compressed is a helper method to define mock.On call
func (_e *MockVectorIndex_Expecter) Compressed() *MockVectorIndex_Compressed_Call {
	return &MockVectorIndex_Compressed_Call{Call: _e.mock.On("Compressed")}
}

func (_c *MockVectorIndex_Compressed_Call) Run(run func()) *MockVectorIndex_Compressed_Call {
	_c.Call.Run(func(args mock.Arguments) {
		run()
	})
	return _c
}

func (_c *MockVectorIndex_Compressed_Call) Return(_a0 bool) *MockVectorIndex_Compressed_Call {
	_c.Call.Return(_a0)
	return _c
}

func (_c *MockVectorIndex_Compressed_Call) RunAndReturn(run func() bool) *MockVectorIndex_Compressed_Call {
	_c.Call.Return(run)
	return _c
}

// CompressionStats provides a mock function with no fields
func (_m *MockVectorIndex) CompressionStats() compressionhelpers.CompressionStats {
	ret := _m.Called()

	if len(ret) == 0 {
		panic("no return value specified for CompressionStats")
	}

	var r0 compressionhelpers.CompressionStats
	if rf, ok := ret.Get(0).(func() compressionhelpers.CompressionStats); ok {
		r0 = rf()
	} else {
		if ret.Get(0) != nil {
			r0 = ret.Get(0).(compressionhelpers.CompressionStats)
		}
	}

	return r0
}

// MockVectorIndex_CompressionStats_Call is a *mock.Call that shadows Run/Return methods with type explicit version for method 'CompressionStats'
type MockVectorIndex_CompressionStats_Call struct {
	*mock.Call
}

// CompressionStats is a helper method to define mock.On call
func (_e *MockVectorIndex_Expecter) CompressionStats() *MockVectorIndex_CompressionStats_Call {
	return &MockVectorIndex_CompressionStats_Call{Call: _e.mock.On("CompressionStats")}
}

func (_c *MockVectorIndex_CompressionStats_Call) Run(run func()) *MockVectorIndex_CompressionStats_Call {
	_c.Call.Run(func(args mock.Arguments) {
		run()
	})
	return _c
}

func (_c *MockVectorIndex_CompressionStats_Call) Return(_a0 compressionhelpers.CompressionStats) *MockVectorIndex_CompressionStats_Call {
	_c.Call.Return(_a0)
	return _c
}

func (_c *MockVectorIndex_CompressionStats_Call) RunAndReturn(run func() compressionhelpers.CompressionStats) *MockVectorIndex_CompressionStats_Call {
	_c.Call.Return(run)
	return _c
}

// ContainsDoc provides a mock function with given fields: docID
func (_m *MockVectorIndex) ContainsDoc(docID uint64) bool {
	ret := _m.Called(docID)

	if len(ret) == 0 {
		panic("no return value specified for ContainsDoc")
	}

	var r0 bool
	if rf, ok := ret.Get(0).(func(uint64) bool); ok {
		r0 = rf(docID)
	} else {
		r0 = ret.Get(0).(bool)
	}

	return r0
}

// MockVectorIndex_ContainsDoc_Call is a *mock.Call that shadows Run/Return methods with type explicit version for method 'ContainsDoc'
type MockVectorIndex_ContainsDoc_Call struct {
	*mock.Call
}

// ContainsDoc is a helper method to define mock.On call
//   - docID uint64
func (_e *MockVectorIndex_Expecter) ContainsDoc(docID interface{}) *MockVectorIndex_ContainsDoc_Call {
	return &MockVectorIndex_ContainsDoc_Call{Call: _e.mock.On("ContainsDoc", docID)}
}

func (_c *MockVectorIndex_ContainsDoc_Call) Run(run func(docID uint64)) *MockVectorIndex_ContainsDoc_Call {
	_c.Call.Run(func(args mock.Arguments) {
		run(args[0].(uint64))
	})
	return _c
}

func (_c *MockVectorIndex_ContainsDoc_Call) Return(_a0 bool) *MockVectorIndex_ContainsDoc_Call {
	_c.Call.Return(_a0)
	return _c
}

func (_c *MockVectorIndex_ContainsDoc_Call) RunAndReturn(run func(uint64) bool) *MockVectorIndex_ContainsDoc_Call {
	_c.Call.Return(run)
	return _c
}

// Delete provides a mock function with given fields: id
func (_m *MockVectorIndex) Delete(id ...uint64) error {
	_va := make([]interface{}, len(id))
	for _i := range id {
		_va[_i] = id[_i]
	}
	var _ca []interface{}
	_ca = append(_ca, _va...)
	ret := _m.Called(_ca...)

	if len(ret) == 0 {
		panic("no return value specified for Delete")
	}

	var r0 error
	if rf, ok := ret.Get(0).(func(...uint64) error); ok {
		r0 = rf(id...)
	} else {
		r0 = ret.Error(0)
	}

	return r0
}

// MockVectorIndex_Delete_Call is a *mock.Call that shadows Run/Return methods with type explicit version for method 'Delete'
type MockVectorIndex_Delete_Call struct {
	*mock.Call
}

// Delete is a helper method to define mock.On call
//   - id ...uint64
func (_e *MockVectorIndex_Expecter) Delete(id ...interface{}) *MockVectorIndex_Delete_Call {
	return &MockVectorIndex_Delete_Call{Call: _e.mock.On("Delete",
		append([]interface{}{}, id...)...)}
}

func (_c *MockVectorIndex_Delete_Call) Run(run func(id ...uint64)) *MockVectorIndex_Delete_Call {
	_c.Call.Run(func(args mock.Arguments) {
		variadicArgs := make([]uint64, len(args)-0)
		for i, a := range args[0:] {
			if a != nil {
				variadicArgs[i] = a.(uint64)
			}
		}
		run(variadicArgs...)
	})
	return _c
}

func (_c *MockVectorIndex_Delete_Call) Return(_a0 error) *MockVectorIndex_Delete_Call {
	_c.Call.Return(_a0)
	return _c
}

func (_c *MockVectorIndex_Delete_Call) RunAndReturn(run func(...uint64) error) *MockVectorIndex_Delete_Call {
	_c.Call.Return(run)
	return _c
}

<<<<<<< HEAD
// Drop provides a mock function with given fields: ctx
func (_m *MockVectorIndex) Drop(ctx context.Context) error {
	ret := _m.Called(ctx)
=======
// DeleteMulti provides a mock function with given fields: id
func (_m *MockVectorIndex) DeleteMulti(id ...uint64) error {
	_va := make([]interface{}, len(id))
	for _i := range id {
		_va[_i] = id[_i]
	}
	var _ca []interface{}
	_ca = append(_ca, _va...)
	ret := _m.Called(_ca...)

	if len(ret) == 0 {
		panic("no return value specified for DeleteMulti")
	}

	var r0 error
	if rf, ok := ret.Get(0).(func(...uint64) error); ok {
		r0 = rf(id...)
	} else {
		r0 = ret.Error(0)
	}

	return r0
}

// MockVectorIndex_DeleteMulti_Call is a *mock.Call that shadows Run/Return methods with type explicit version for method 'DeleteMulti'
type MockVectorIndex_DeleteMulti_Call struct {
	*mock.Call
}

// DeleteMulti is a helper method to define mock.On call
//   - id ...uint64
func (_e *MockVectorIndex_Expecter) DeleteMulti(id ...interface{}) *MockVectorIndex_DeleteMulti_Call {
	return &MockVectorIndex_DeleteMulti_Call{Call: _e.mock.On("DeleteMulti",
		append([]interface{}{}, id...)...)}
}

func (_c *MockVectorIndex_DeleteMulti_Call) Run(run func(id ...uint64)) *MockVectorIndex_DeleteMulti_Call {
	_c.Call.Run(func(args mock.Arguments) {
		variadicArgs := make([]uint64, len(args)-0)
		for i, a := range args[0:] {
			if a != nil {
				variadicArgs[i] = a.(uint64)
			}
		}
		run(variadicArgs...)
	})
	return _c
}

func (_c *MockVectorIndex_DeleteMulti_Call) Return(_a0 error) *MockVectorIndex_DeleteMulti_Call {
	_c.Call.Return(_a0)
	return _c
}

func (_c *MockVectorIndex_DeleteMulti_Call) RunAndReturn(run func(...uint64) error) *MockVectorIndex_DeleteMulti_Call {
	_c.Call.Return(run)
	return _c
}

// DistanceBetweenVectors provides a mock function with given fields: x, y
func (_m *MockVectorIndex) DistanceBetweenVectors(x []float32, y []float32) (float32, error) {
	ret := _m.Called(x, y)

	if len(ret) == 0 {
		panic("no return value specified for DistanceBetweenVectors")
	}

	var r0 float32
	var r1 error
	if rf, ok := ret.Get(0).(func([]float32, []float32) (float32, error)); ok {
		return rf(x, y)
	}
	if rf, ok := ret.Get(0).(func([]float32, []float32) float32); ok {
		r0 = rf(x, y)
	} else {
		r0 = ret.Get(0).(float32)
	}

	if rf, ok := ret.Get(1).(func([]float32, []float32) error); ok {
		r1 = rf(x, y)
	} else {
		r1 = ret.Error(1)
	}

	return r0, r1
}

// MockVectorIndex_DistanceBetweenVectors_Call is a *mock.Call that shadows Run/Return methods with type explicit version for method 'DistanceBetweenVectors'
type MockVectorIndex_DistanceBetweenVectors_Call struct {
	*mock.Call
}

// DistanceBetweenVectors is a helper method to define mock.On call
//   - x []float32
//   - y []float32
func (_e *MockVectorIndex_Expecter) DistanceBetweenVectors(x interface{}, y interface{}) *MockVectorIndex_DistanceBetweenVectors_Call {
	return &MockVectorIndex_DistanceBetweenVectors_Call{Call: _e.mock.On("DistanceBetweenVectors", x, y)}
}

func (_c *MockVectorIndex_DistanceBetweenVectors_Call) Run(run func(x []float32, y []float32)) *MockVectorIndex_DistanceBetweenVectors_Call {
	_c.Call.Run(func(args mock.Arguments) {
		run(args[0].([]float32), args[1].([]float32))
	})
	return _c
}

func (_c *MockVectorIndex_DistanceBetweenVectors_Call) Return(_a0 float32, _a1 error) *MockVectorIndex_DistanceBetweenVectors_Call {
	_c.Call.Return(_a0, _a1)
	return _c
}

func (_c *MockVectorIndex_DistanceBetweenVectors_Call) RunAndReturn(run func([]float32, []float32) (float32, error)) *MockVectorIndex_DistanceBetweenVectors_Call {
	_c.Call.Return(run)
	return _c
}

// DistancerProvider provides a mock function with no fields
func (_m *MockVectorIndex) DistancerProvider() distancer.Provider {
	ret := _m.Called()

	if len(ret) == 0 {
		panic("no return value specified for DistancerProvider")
	}

	var r0 distancer.Provider
	if rf, ok := ret.Get(0).(func() distancer.Provider); ok {
		r0 = rf()
	} else {
		if ret.Get(0) != nil {
			r0 = ret.Get(0).(distancer.Provider)
		}
	}

	return r0
}

// MockVectorIndex_DistancerProvider_Call is a *mock.Call that shadows Run/Return methods with type explicit version for method 'DistancerProvider'
type MockVectorIndex_DistancerProvider_Call struct {
	*mock.Call
}

// DistancerProvider is a helper method to define mock.On call
func (_e *MockVectorIndex_Expecter) DistancerProvider() *MockVectorIndex_DistancerProvider_Call {
	return &MockVectorIndex_DistancerProvider_Call{Call: _e.mock.On("DistancerProvider")}
}

func (_c *MockVectorIndex_DistancerProvider_Call) Run(run func()) *MockVectorIndex_DistancerProvider_Call {
	_c.Call.Run(func(args mock.Arguments) {
		run()
	})
	return _c
}

func (_c *MockVectorIndex_DistancerProvider_Call) Return(_a0 distancer.Provider) *MockVectorIndex_DistancerProvider_Call {
	_c.Call.Return(_a0)
	return _c
}

func (_c *MockVectorIndex_DistancerProvider_Call) RunAndReturn(run func() distancer.Provider) *MockVectorIndex_DistancerProvider_Call {
	_c.Call.Return(run)
	return _c
}

// Drop provides a mock function with given fields: ctx, keepFiles
func (_m *MockVectorIndex) Drop(ctx context.Context, keepFiles bool) error {
	ret := _m.Called(ctx, keepFiles)
>>>>>>> 500bc819

	if len(ret) == 0 {
		panic("no return value specified for Drop")
	}

	var r0 error
	if rf, ok := ret.Get(0).(func(context.Context, bool) error); ok {
		r0 = rf(ctx, keepFiles)
	} else {
		r0 = ret.Error(0)
	}

	return r0
}

// MockVectorIndex_Drop_Call is a *mock.Call that shadows Run/Return methods with type explicit version for method 'Drop'
type MockVectorIndex_Drop_Call struct {
	*mock.Call
}

// Drop is a helper method to define mock.On call
//   - ctx context.Context
//   - keepFiles bool
func (_e *MockVectorIndex_Expecter) Drop(ctx interface{}, keepFiles interface{}) *MockVectorIndex_Drop_Call {
	return &MockVectorIndex_Drop_Call{Call: _e.mock.On("Drop", ctx, keepFiles)}
}

func (_c *MockVectorIndex_Drop_Call) Run(run func(ctx context.Context, keepFiles bool)) *MockVectorIndex_Drop_Call {
	_c.Call.Run(func(args mock.Arguments) {
		run(args[0].(context.Context), args[1].(bool))
	})
	return _c
}

func (_c *MockVectorIndex_Drop_Call) Return(_a0 error) *MockVectorIndex_Drop_Call {
	_c.Call.Return(_a0)
	return _c
}

func (_c *MockVectorIndex_Drop_Call) RunAndReturn(run func(context.Context, bool) error) *MockVectorIndex_Drop_Call {
	_c.Call.Return(run)
	return _c
}

// Flush provides a mock function with no fields
func (_m *MockVectorIndex) Flush() error {
	ret := _m.Called()

	if len(ret) == 0 {
		panic("no return value specified for Flush")
	}

	var r0 error
	if rf, ok := ret.Get(0).(func() error); ok {
		r0 = rf()
	} else {
		r0 = ret.Error(0)
	}

	return r0
}

// MockVectorIndex_Flush_Call is a *mock.Call that shadows Run/Return methods with type explicit version for method 'Flush'
type MockVectorIndex_Flush_Call struct {
	*mock.Call
}

// Flush is a helper method to define mock.On call
func (_e *MockVectorIndex_Expecter) Flush() *MockVectorIndex_Flush_Call {
	return &MockVectorIndex_Flush_Call{Call: _e.mock.On("Flush")}
}

func (_c *MockVectorIndex_Flush_Call) Run(run func()) *MockVectorIndex_Flush_Call {
	_c.Call.Run(func(args mock.Arguments) {
		run()
	})
	return _c
}

func (_c *MockVectorIndex_Flush_Call) Return(_a0 error) *MockVectorIndex_Flush_Call {
	_c.Call.Return(_a0)
	return _c
}

func (_c *MockVectorIndex_Flush_Call) RunAndReturn(run func() error) *MockVectorIndex_Flush_Call {
	_c.Call.Return(run)
	return _c
}

// Iterate provides a mock function with given fields: fn
func (_m *MockVectorIndex) Iterate(fn func(uint64) bool) {
	_m.Called(fn)
}

// MockVectorIndex_Iterate_Call is a *mock.Call that shadows Run/Return methods with type explicit version for method 'Iterate'
type MockVectorIndex_Iterate_Call struct {
	*mock.Call
}

// Iterate is a helper method to define mock.On call
//   - fn func(uint64) bool
func (_e *MockVectorIndex_Expecter) Iterate(fn interface{}) *MockVectorIndex_Iterate_Call {
	return &MockVectorIndex_Iterate_Call{Call: _e.mock.On("Iterate", fn)}
}

func (_c *MockVectorIndex_Iterate_Call) Run(run func(fn func(uint64) bool)) *MockVectorIndex_Iterate_Call {
	_c.Call.Run(func(args mock.Arguments) {
		run(args[0].(func(uint64) bool))
	})
	return _c
}

func (_c *MockVectorIndex_Iterate_Call) Return() *MockVectorIndex_Iterate_Call {
	_c.Call.Return()
	return _c
}

func (_c *MockVectorIndex_Iterate_Call) RunAndReturn(run func(func(uint64) bool)) *MockVectorIndex_Iterate_Call {
	_c.Run(run)
	return _c
}

// ListFiles provides a mock function with given fields: ctx, basePath
func (_m *MockVectorIndex) ListFiles(ctx context.Context, basePath string) ([]string, error) {
	ret := _m.Called(ctx, basePath)

	if len(ret) == 0 {
		panic("no return value specified for ListFiles")
	}

	var r0 []string
	var r1 error
	if rf, ok := ret.Get(0).(func(context.Context, string) ([]string, error)); ok {
		return rf(ctx, basePath)
	}
	if rf, ok := ret.Get(0).(func(context.Context, string) []string); ok {
		r0 = rf(ctx, basePath)
	} else {
		if ret.Get(0) != nil {
			r0 = ret.Get(0).([]string)
		}
	}

	if rf, ok := ret.Get(1).(func(context.Context, string) error); ok {
		r1 = rf(ctx, basePath)
	} else {
		r1 = ret.Error(1)
	}

	return r0, r1
}

// MockVectorIndex_ListFiles_Call is a *mock.Call that shadows Run/Return methods with type explicit version for method 'ListFiles'
type MockVectorIndex_ListFiles_Call struct {
	*mock.Call
}

// ListFiles is a helper method to define mock.On call
//   - ctx context.Context
//   - basePath string
func (_e *MockVectorIndex_Expecter) ListFiles(ctx interface{}, basePath interface{}) *MockVectorIndex_ListFiles_Call {
	return &MockVectorIndex_ListFiles_Call{Call: _e.mock.On("ListFiles", ctx, basePath)}
}

func (_c *MockVectorIndex_ListFiles_Call) Run(run func(ctx context.Context, basePath string)) *MockVectorIndex_ListFiles_Call {
	_c.Call.Run(func(args mock.Arguments) {
		run(args[0].(context.Context), args[1].(string))
	})
	return _c
}

func (_c *MockVectorIndex_ListFiles_Call) Return(_a0 []string, _a1 error) *MockVectorIndex_ListFiles_Call {
	_c.Call.Return(_a0, _a1)
	return _c
}

func (_c *MockVectorIndex_ListFiles_Call) RunAndReturn(run func(context.Context, string) ([]string, error)) *MockVectorIndex_ListFiles_Call {
	_c.Call.Return(run)
	return _c
}

// Multivector provides a mock function with no fields
func (_m *MockVectorIndex) Multivector() bool {
	ret := _m.Called()

	if len(ret) == 0 {
		panic("no return value specified for Multivector")
	}

	var r0 bool
	if rf, ok := ret.Get(0).(func() bool); ok {
		r0 = rf()
	} else {
		r0 = ret.Get(0).(bool)
	}

	return r0
}

// MockVectorIndex_Multivector_Call is a *mock.Call that shadows Run/Return methods with type explicit version for method 'Multivector'
type MockVectorIndex_Multivector_Call struct {
	*mock.Call
}

// Multivector is a helper method to define mock.On call
func (_e *MockVectorIndex_Expecter) Multivector() *MockVectorIndex_Multivector_Call {
	return &MockVectorIndex_Multivector_Call{Call: _e.mock.On("Multivector")}
}

func (_c *MockVectorIndex_Multivector_Call) Run(run func()) *MockVectorIndex_Multivector_Call {
	_c.Call.Run(func(args mock.Arguments) {
		run()
	})
	return _c
}

func (_c *MockVectorIndex_Multivector_Call) Return(_a0 bool) *MockVectorIndex_Multivector_Call {
	_c.Call.Return(_a0)
	return _c
}

func (_c *MockVectorIndex_Multivector_Call) RunAndReturn(run func() bool) *MockVectorIndex_Multivector_Call {
	_c.Call.Return(run)
	return _c
}

// PostStartup provides a mock function with given fields: ctx
func (_m *MockVectorIndex) PostStartup(ctx context.Context) {
	_m.Called(ctx)
}

// MockVectorIndex_PostStartup_Call is a *mock.Call that shadows Run/Return methods with type explicit version for method 'PostStartup'
type MockVectorIndex_PostStartup_Call struct {
	*mock.Call
}

// PostStartup is a helper method to define mock.On call
//   - ctx context.Context
func (_e *MockVectorIndex_Expecter) PostStartup(ctx interface{}) *MockVectorIndex_PostStartup_Call {
	return &MockVectorIndex_PostStartup_Call{Call: _e.mock.On("PostStartup", ctx)}
}

func (_c *MockVectorIndex_PostStartup_Call) Run(run func(ctx context.Context)) *MockVectorIndex_PostStartup_Call {
	_c.Call.Run(func(args mock.Arguments) {
		run(args[0].(context.Context))
	})
	return _c
}

func (_c *MockVectorIndex_PostStartup_Call) Return() *MockVectorIndex_PostStartup_Call {
	_c.Call.Return()
	return _c
}

func (_c *MockVectorIndex_PostStartup_Call) RunAndReturn(run func(context.Context)) *MockVectorIndex_PostStartup_Call {
	_c.Run(run)
	return _c
}

// Preload provides a mock function with given fields: id, vector
func (_m *MockVectorIndex) Preload(id uint64, vector []float32) {
	_m.Called(id, vector)
}

// MockVectorIndex_Preload_Call is a *mock.Call that shadows Run/Return methods with type explicit version for method 'Preload'
type MockVectorIndex_Preload_Call struct {
	*mock.Call
}

// Preload is a helper method to define mock.On call
//   - id uint64
//   - vector []float32
func (_e *MockVectorIndex_Expecter) Preload(id interface{}, vector interface{}) *MockVectorIndex_Preload_Call {
	return &MockVectorIndex_Preload_Call{Call: _e.mock.On("Preload", id, vector)}
}

func (_c *MockVectorIndex_Preload_Call) Run(run func(id uint64, vector []float32)) *MockVectorIndex_Preload_Call {
	_c.Call.Run(func(args mock.Arguments) {
		run(args[0].(uint64), args[1].([]float32))
	})
	return _c
}

func (_c *MockVectorIndex_Preload_Call) Return() *MockVectorIndex_Preload_Call {
	_c.Call.Return()
	return _c
}

func (_c *MockVectorIndex_Preload_Call) RunAndReturn(run func(uint64, []float32)) *MockVectorIndex_Preload_Call {
	_c.Run(run)
	return _c
}

// QueryVectorDistancer provides a mock function with given fields: queryVector
func (_m *MockVectorIndex) QueryVectorDistancer(queryVector []float32) common.QueryVectorDistancer {
	ret := _m.Called(queryVector)

	if len(ret) == 0 {
		panic("no return value specified for QueryVectorDistancer")
	}

	var r0 common.QueryVectorDistancer
	if rf, ok := ret.Get(0).(func([]float32) common.QueryVectorDistancer); ok {
		r0 = rf(queryVector)
	} else {
		r0 = ret.Get(0).(common.QueryVectorDistancer)
	}

	return r0
}

// MockVectorIndex_QueryVectorDistancer_Call is a *mock.Call that shadows Run/Return methods with type explicit version for method 'QueryVectorDistancer'
type MockVectorIndex_QueryVectorDistancer_Call struct {
	*mock.Call
}

// QueryVectorDistancer is a helper method to define mock.On call
//   - queryVector []float32
func (_e *MockVectorIndex_Expecter) QueryVectorDistancer(queryVector interface{}) *MockVectorIndex_QueryVectorDistancer_Call {
	return &MockVectorIndex_QueryVectorDistancer_Call{Call: _e.mock.On("QueryVectorDistancer", queryVector)}
}

func (_c *MockVectorIndex_QueryVectorDistancer_Call) Run(run func(queryVector []float32)) *MockVectorIndex_QueryVectorDistancer_Call {
	_c.Call.Run(func(args mock.Arguments) {
		run(args[0].([]float32))
	})
	return _c
}

func (_c *MockVectorIndex_QueryVectorDistancer_Call) Return(_a0 common.QueryVectorDistancer) *MockVectorIndex_QueryVectorDistancer_Call {
	_c.Call.Return(_a0)
	return _c
}

func (_c *MockVectorIndex_QueryVectorDistancer_Call) RunAndReturn(run func([]float32) common.QueryVectorDistancer) *MockVectorIndex_QueryVectorDistancer_Call {
	_c.Call.Return(run)
	return _c
}

// SearchByVector provides a mock function with given fields: ctx, vector, k, allow
func (_m *MockVectorIndex) SearchByVector(ctx context.Context, vector []float32, k int, allow helpers.AllowList) ([]uint64, []float32, error) {
	ret := _m.Called(ctx, vector, k, allow)

	if len(ret) == 0 {
		panic("no return value specified for SearchByVector")
	}

	var r0 []uint64
	var r1 []float32
	var r2 error
	if rf, ok := ret.Get(0).(func(context.Context, []float32, int, helpers.AllowList) ([]uint64, []float32, error)); ok {
		return rf(ctx, vector, k, allow)
	}
	if rf, ok := ret.Get(0).(func(context.Context, []float32, int, helpers.AllowList) []uint64); ok {
		r0 = rf(ctx, vector, k, allow)
	} else {
		if ret.Get(0) != nil {
			r0 = ret.Get(0).([]uint64)
		}
	}

	if rf, ok := ret.Get(1).(func(context.Context, []float32, int, helpers.AllowList) []float32); ok {
		r1 = rf(ctx, vector, k, allow)
	} else {
		if ret.Get(1) != nil {
			r1 = ret.Get(1).([]float32)
		}
	}

	if rf, ok := ret.Get(2).(func(context.Context, []float32, int, helpers.AllowList) error); ok {
		r2 = rf(ctx, vector, k, allow)
	} else {
		r2 = ret.Error(2)
	}

	return r0, r1, r2
}

// MockVectorIndex_SearchByVector_Call is a *mock.Call that shadows Run/Return methods with type explicit version for method 'SearchByVector'
type MockVectorIndex_SearchByVector_Call struct {
	*mock.Call
}

// SearchByVector is a helper method to define mock.On call
//   - ctx context.Context
//   - vector []float32
//   - k int
//   - allow helpers.AllowList
func (_e *MockVectorIndex_Expecter) SearchByVector(ctx interface{}, vector interface{}, k interface{}, allow interface{}) *MockVectorIndex_SearchByVector_Call {
	return &MockVectorIndex_SearchByVector_Call{Call: _e.mock.On("SearchByVector", ctx, vector, k, allow)}
}

func (_c *MockVectorIndex_SearchByVector_Call) Run(run func(ctx context.Context, vector []float32, k int, allow helpers.AllowList)) *MockVectorIndex_SearchByVector_Call {
	_c.Call.Run(func(args mock.Arguments) {
		run(args[0].(context.Context), args[1].([]float32), args[2].(int), args[3].(helpers.AllowList))
	})
	return _c
}

func (_c *MockVectorIndex_SearchByVector_Call) Return(_a0 []uint64, _a1 []float32, _a2 error) *MockVectorIndex_SearchByVector_Call {
	_c.Call.Return(_a0, _a1, _a2)
	return _c
}

func (_c *MockVectorIndex_SearchByVector_Call) RunAndReturn(run func(context.Context, []float32, int, helpers.AllowList) ([]uint64, []float32, error)) *MockVectorIndex_SearchByVector_Call {
	_c.Call.Return(run)
	return _c
}

// SearchByVectorDistance provides a mock function with given fields: ctx, vector, dist, maxLimit, allow
func (_m *MockVectorIndex) SearchByVectorDistance(ctx context.Context, vector []float32, dist float32, maxLimit int64, allow helpers.AllowList) ([]uint64, []float32, error) {
	ret := _m.Called(ctx, vector, dist, maxLimit, allow)

	if len(ret) == 0 {
		panic("no return value specified for SearchByVectorDistance")
	}

	var r0 []uint64
	var r1 []float32
	var r2 error
	if rf, ok := ret.Get(0).(func(context.Context, []float32, float32, int64, helpers.AllowList) ([]uint64, []float32, error)); ok {
		return rf(ctx, vector, dist, maxLimit, allow)
	}
	if rf, ok := ret.Get(0).(func(context.Context, []float32, float32, int64, helpers.AllowList) []uint64); ok {
		r0 = rf(ctx, vector, dist, maxLimit, allow)
	} else {
		if ret.Get(0) != nil {
			r0 = ret.Get(0).([]uint64)
		}
	}

	if rf, ok := ret.Get(1).(func(context.Context, []float32, float32, int64, helpers.AllowList) []float32); ok {
		r1 = rf(ctx, vector, dist, maxLimit, allow)
	} else {
		if ret.Get(1) != nil {
			r1 = ret.Get(1).([]float32)
		}
	}

	if rf, ok := ret.Get(2).(func(context.Context, []float32, float32, int64, helpers.AllowList) error); ok {
		r2 = rf(ctx, vector, dist, maxLimit, allow)
	} else {
		r2 = ret.Error(2)
	}

	return r0, r1, r2
}

// MockVectorIndex_SearchByVectorDistance_Call is a *mock.Call that shadows Run/Return methods with type explicit version for method 'SearchByVectorDistance'
type MockVectorIndex_SearchByVectorDistance_Call struct {
	*mock.Call
}

// SearchByVectorDistance is a helper method to define mock.On call
//   - ctx context.Context
//   - vector []float32
//   - dist float32
//   - maxLimit int64
//   - allow helpers.AllowList
func (_e *MockVectorIndex_Expecter) SearchByVectorDistance(ctx interface{}, vector interface{}, dist interface{}, maxLimit interface{}, allow interface{}) *MockVectorIndex_SearchByVectorDistance_Call {
	return &MockVectorIndex_SearchByVectorDistance_Call{Call: _e.mock.On("SearchByVectorDistance", ctx, vector, dist, maxLimit, allow)}
}

func (_c *MockVectorIndex_SearchByVectorDistance_Call) Run(run func(ctx context.Context, vector []float32, dist float32, maxLimit int64, allow helpers.AllowList)) *MockVectorIndex_SearchByVectorDistance_Call {
	_c.Call.Run(func(args mock.Arguments) {
		run(args[0].(context.Context), args[1].([]float32), args[2].(float32), args[3].(int64), args[4].(helpers.AllowList))
	})
	return _c
}

func (_c *MockVectorIndex_SearchByVectorDistance_Call) Return(_a0 []uint64, _a1 []float32, _a2 error) *MockVectorIndex_SearchByVectorDistance_Call {
	_c.Call.Return(_a0, _a1, _a2)
	return _c
}

func (_c *MockVectorIndex_SearchByVectorDistance_Call) RunAndReturn(run func(context.Context, []float32, float32, int64, helpers.AllowList) ([]uint64, []float32, error)) *MockVectorIndex_SearchByVectorDistance_Call {
	_c.Call.Return(run)
	return _c
}

// Shutdown provides a mock function with given fields: ctx
func (_m *MockVectorIndex) Shutdown(ctx context.Context) error {
	ret := _m.Called(ctx)

	if len(ret) == 0 {
		panic("no return value specified for Shutdown")
	}

	var r0 error
	if rf, ok := ret.Get(0).(func(context.Context) error); ok {
		r0 = rf(ctx)
	} else {
		r0 = ret.Error(0)
	}

	return r0
}

// MockVectorIndex_Shutdown_Call is a *mock.Call that shadows Run/Return methods with type explicit version for method 'Shutdown'
type MockVectorIndex_Shutdown_Call struct {
	*mock.Call
}

// Shutdown is a helper method to define mock.On call
//   - ctx context.Context
func (_e *MockVectorIndex_Expecter) Shutdown(ctx interface{}) *MockVectorIndex_Shutdown_Call {
	return &MockVectorIndex_Shutdown_Call{Call: _e.mock.On("Shutdown", ctx)}
}

func (_c *MockVectorIndex_Shutdown_Call) Run(run func(ctx context.Context)) *MockVectorIndex_Shutdown_Call {
	_c.Call.Run(func(args mock.Arguments) {
		run(args[0].(context.Context))
	})
	return _c
}

func (_c *MockVectorIndex_Shutdown_Call) Return(_a0 error) *MockVectorIndex_Shutdown_Call {
	_c.Call.Return(_a0)
	return _c
}

func (_c *MockVectorIndex_Shutdown_Call) RunAndReturn(run func(context.Context) error) *MockVectorIndex_Shutdown_Call {
	_c.Call.Return(run)
	return _c
}

// SwitchCommitLogs provides a mock function with given fields: ctx
func (_m *MockVectorIndex) SwitchCommitLogs(ctx context.Context) error {
	ret := _m.Called(ctx)

	if len(ret) == 0 {
		panic("no return value specified for SwitchCommitLogs")
	}

	var r0 error
	if rf, ok := ret.Get(0).(func(context.Context) error); ok {
		r0 = rf(ctx)
	} else {
		r0 = ret.Error(0)
	}

	return r0
}

// MockVectorIndex_SwitchCommitLogs_Call is a *mock.Call that shadows Run/Return methods with type explicit version for method 'SwitchCommitLogs'
type MockVectorIndex_SwitchCommitLogs_Call struct {
	*mock.Call
}

// SwitchCommitLogs is a helper method to define mock.On call
//   - ctx context.Context
func (_e *MockVectorIndex_Expecter) SwitchCommitLogs(ctx interface{}) *MockVectorIndex_SwitchCommitLogs_Call {
	return &MockVectorIndex_SwitchCommitLogs_Call{Call: _e.mock.On("SwitchCommitLogs", ctx)}
}

func (_c *MockVectorIndex_SwitchCommitLogs_Call) Run(run func(ctx context.Context)) *MockVectorIndex_SwitchCommitLogs_Call {
	_c.Call.Run(func(args mock.Arguments) {
		run(args[0].(context.Context))
	})
	return _c
}

func (_c *MockVectorIndex_SwitchCommitLogs_Call) Return(_a0 error) *MockVectorIndex_SwitchCommitLogs_Call {
	_c.Call.Return(_a0)
	return _c
}

func (_c *MockVectorIndex_SwitchCommitLogs_Call) RunAndReturn(run func(context.Context) error) *MockVectorIndex_SwitchCommitLogs_Call {
	_c.Call.Return(run)
	return _c
}

// Type provides a mock function with no fields
func (_m *MockVectorIndex) Type() common.IndexType {
	ret := _m.Called()

	if len(ret) == 0 {
		panic("no return value specified for Type")
	}

	var r0 common.IndexType
	if rf, ok := ret.Get(0).(func() common.IndexType); ok {
		r0 = rf()
	} else {
		r0 = ret.Get(0).(common.IndexType)
	}

	return r0
}

// MockVectorIndex_Type_Call is a *mock.Call that shadows Run/Return methods with type explicit version for method 'Type'
type MockVectorIndex_Type_Call struct {
	*mock.Call
}

// Type is a helper method to define mock.On call
func (_e *MockVectorIndex_Expecter) Type() *MockVectorIndex_Type_Call {
	return &MockVectorIndex_Type_Call{Call: _e.mock.On("Type")}
}

func (_c *MockVectorIndex_Type_Call) Run(run func()) *MockVectorIndex_Type_Call {
	_c.Call.Run(func(args mock.Arguments) {
		run()
	})
	return _c
}

func (_c *MockVectorIndex_Type_Call) Return(_a0 common.IndexType) *MockVectorIndex_Type_Call {
	_c.Call.Return(_a0)
	return _c
}

func (_c *MockVectorIndex_Type_Call) RunAndReturn(run func() common.IndexType) *MockVectorIndex_Type_Call {
	_c.Call.Return(run)
	return _c
}

// UpdateUserConfig provides a mock function with given fields: updated, callback
func (_m *MockVectorIndex) UpdateUserConfig(updated config.VectorIndexConfig, callback func()) error {
	ret := _m.Called(updated, callback)

	if len(ret) == 0 {
		panic("no return value specified for UpdateUserConfig")
	}

	var r0 error
	if rf, ok := ret.Get(0).(func(config.VectorIndexConfig, func()) error); ok {
		r0 = rf(updated, callback)
	} else {
		r0 = ret.Error(0)
	}

	return r0
}

// MockVectorIndex_UpdateUserConfig_Call is a *mock.Call that shadows Run/Return methods with type explicit version for method 'UpdateUserConfig'
type MockVectorIndex_UpdateUserConfig_Call struct {
	*mock.Call
}

// UpdateUserConfig is a helper method to define mock.On call
//   - updated config.VectorIndexConfig
//   - callback func()
func (_e *MockVectorIndex_Expecter) UpdateUserConfig(updated interface{}, callback interface{}) *MockVectorIndex_UpdateUserConfig_Call {
	return &MockVectorIndex_UpdateUserConfig_Call{Call: _e.mock.On("UpdateUserConfig", updated, callback)}
}

func (_c *MockVectorIndex_UpdateUserConfig_Call) Run(run func(updated config.VectorIndexConfig, callback func())) *MockVectorIndex_UpdateUserConfig_Call {
	_c.Call.Run(func(args mock.Arguments) {
		run(args[0].(config.VectorIndexConfig), args[1].(func()))
	})
	return _c
}

func (_c *MockVectorIndex_UpdateUserConfig_Call) Return(_a0 error) *MockVectorIndex_UpdateUserConfig_Call {
	_c.Call.Return(_a0)
	return _c
}

func (_c *MockVectorIndex_UpdateUserConfig_Call) RunAndReturn(run func(config.VectorIndexConfig, func()) error) *MockVectorIndex_UpdateUserConfig_Call {
	_c.Call.Return(run)
	return _c
}

// ValidateBeforeInsert provides a mock function with given fields: vector
func (_m *MockVectorIndex) ValidateBeforeInsert(vector []float32) error {
	ret := _m.Called(vector)

	if len(ret) == 0 {
		panic("no return value specified for ValidateBeforeInsert")
	}

	var r0 error
	if rf, ok := ret.Get(0).(func([]float32) error); ok {
		r0 = rf(vector)
	} else {
		r0 = ret.Error(0)
	}

	return r0
}

// MockVectorIndex_ValidateBeforeInsert_Call is a *mock.Call that shadows Run/Return methods with type explicit version for method 'ValidateBeforeInsert'
type MockVectorIndex_ValidateBeforeInsert_Call struct {
	*mock.Call
}

// ValidateBeforeInsert is a helper method to define mock.On call
//   - vector []float32
func (_e *MockVectorIndex_Expecter) ValidateBeforeInsert(vector interface{}) *MockVectorIndex_ValidateBeforeInsert_Call {
	return &MockVectorIndex_ValidateBeforeInsert_Call{Call: _e.mock.On("ValidateBeforeInsert", vector)}
}

func (_c *MockVectorIndex_ValidateBeforeInsert_Call) Run(run func(vector []float32)) *MockVectorIndex_ValidateBeforeInsert_Call {
	_c.Call.Run(func(args mock.Arguments) {
		run(args[0].([]float32))
	})
	return _c
}

func (_c *MockVectorIndex_ValidateBeforeInsert_Call) Return(_a0 error) *MockVectorIndex_ValidateBeforeInsert_Call {
	_c.Call.Return(_a0)
	return _c
}

func (_c *MockVectorIndex_ValidateBeforeInsert_Call) RunAndReturn(run func([]float32) error) *MockVectorIndex_ValidateBeforeInsert_Call {
	_c.Call.Return(run)
	return _c
}

// NewMockVectorIndex creates a new instance of MockVectorIndex. It also registers a testing interface on the mock and a cleanup function to assert the mocks expectations.
// The first argument is typically a *testing.T value.
func NewMockVectorIndex(t interface {
	mock.TestingT
	Cleanup(func())
}) *MockVectorIndex {
	mock := &MockVectorIndex{}
	mock.Mock.Test(t)

	t.Cleanup(func() { mock.AssertExpectations(t) })

	return mock
}<|MERGE_RESOLUTION|>--- conflicted
+++ resolved
@@ -332,178 +332,9 @@
 	return _c
 }
 
-<<<<<<< HEAD
-// Drop provides a mock function with given fields: ctx
-func (_m *MockVectorIndex) Drop(ctx context.Context) error {
-	ret := _m.Called(ctx)
-=======
-// DeleteMulti provides a mock function with given fields: id
-func (_m *MockVectorIndex) DeleteMulti(id ...uint64) error {
-	_va := make([]interface{}, len(id))
-	for _i := range id {
-		_va[_i] = id[_i]
-	}
-	var _ca []interface{}
-	_ca = append(_ca, _va...)
-	ret := _m.Called(_ca...)
-
-	if len(ret) == 0 {
-		panic("no return value specified for DeleteMulti")
-	}
-
-	var r0 error
-	if rf, ok := ret.Get(0).(func(...uint64) error); ok {
-		r0 = rf(id...)
-	} else {
-		r0 = ret.Error(0)
-	}
-
-	return r0
-}
-
-// MockVectorIndex_DeleteMulti_Call is a *mock.Call that shadows Run/Return methods with type explicit version for method 'DeleteMulti'
-type MockVectorIndex_DeleteMulti_Call struct {
-	*mock.Call
-}
-
-// DeleteMulti is a helper method to define mock.On call
-//   - id ...uint64
-func (_e *MockVectorIndex_Expecter) DeleteMulti(id ...interface{}) *MockVectorIndex_DeleteMulti_Call {
-	return &MockVectorIndex_DeleteMulti_Call{Call: _e.mock.On("DeleteMulti",
-		append([]interface{}{}, id...)...)}
-}
-
-func (_c *MockVectorIndex_DeleteMulti_Call) Run(run func(id ...uint64)) *MockVectorIndex_DeleteMulti_Call {
-	_c.Call.Run(func(args mock.Arguments) {
-		variadicArgs := make([]uint64, len(args)-0)
-		for i, a := range args[0:] {
-			if a != nil {
-				variadicArgs[i] = a.(uint64)
-			}
-		}
-		run(variadicArgs...)
-	})
-	return _c
-}
-
-func (_c *MockVectorIndex_DeleteMulti_Call) Return(_a0 error) *MockVectorIndex_DeleteMulti_Call {
-	_c.Call.Return(_a0)
-	return _c
-}
-
-func (_c *MockVectorIndex_DeleteMulti_Call) RunAndReturn(run func(...uint64) error) *MockVectorIndex_DeleteMulti_Call {
-	_c.Call.Return(run)
-	return _c
-}
-
-// DistanceBetweenVectors provides a mock function with given fields: x, y
-func (_m *MockVectorIndex) DistanceBetweenVectors(x []float32, y []float32) (float32, error) {
-	ret := _m.Called(x, y)
-
-	if len(ret) == 0 {
-		panic("no return value specified for DistanceBetweenVectors")
-	}
-
-	var r0 float32
-	var r1 error
-	if rf, ok := ret.Get(0).(func([]float32, []float32) (float32, error)); ok {
-		return rf(x, y)
-	}
-	if rf, ok := ret.Get(0).(func([]float32, []float32) float32); ok {
-		r0 = rf(x, y)
-	} else {
-		r0 = ret.Get(0).(float32)
-	}
-
-	if rf, ok := ret.Get(1).(func([]float32, []float32) error); ok {
-		r1 = rf(x, y)
-	} else {
-		r1 = ret.Error(1)
-	}
-
-	return r0, r1
-}
-
-// MockVectorIndex_DistanceBetweenVectors_Call is a *mock.Call that shadows Run/Return methods with type explicit version for method 'DistanceBetweenVectors'
-type MockVectorIndex_DistanceBetweenVectors_Call struct {
-	*mock.Call
-}
-
-// DistanceBetweenVectors is a helper method to define mock.On call
-//   - x []float32
-//   - y []float32
-func (_e *MockVectorIndex_Expecter) DistanceBetweenVectors(x interface{}, y interface{}) *MockVectorIndex_DistanceBetweenVectors_Call {
-	return &MockVectorIndex_DistanceBetweenVectors_Call{Call: _e.mock.On("DistanceBetweenVectors", x, y)}
-}
-
-func (_c *MockVectorIndex_DistanceBetweenVectors_Call) Run(run func(x []float32, y []float32)) *MockVectorIndex_DistanceBetweenVectors_Call {
-	_c.Call.Run(func(args mock.Arguments) {
-		run(args[0].([]float32), args[1].([]float32))
-	})
-	return _c
-}
-
-func (_c *MockVectorIndex_DistanceBetweenVectors_Call) Return(_a0 float32, _a1 error) *MockVectorIndex_DistanceBetweenVectors_Call {
-	_c.Call.Return(_a0, _a1)
-	return _c
-}
-
-func (_c *MockVectorIndex_DistanceBetweenVectors_Call) RunAndReturn(run func([]float32, []float32) (float32, error)) *MockVectorIndex_DistanceBetweenVectors_Call {
-	_c.Call.Return(run)
-	return _c
-}
-
-// DistancerProvider provides a mock function with no fields
-func (_m *MockVectorIndex) DistancerProvider() distancer.Provider {
-	ret := _m.Called()
-
-	if len(ret) == 0 {
-		panic("no return value specified for DistancerProvider")
-	}
-
-	var r0 distancer.Provider
-	if rf, ok := ret.Get(0).(func() distancer.Provider); ok {
-		r0 = rf()
-	} else {
-		if ret.Get(0) != nil {
-			r0 = ret.Get(0).(distancer.Provider)
-		}
-	}
-
-	return r0
-}
-
-// MockVectorIndex_DistancerProvider_Call is a *mock.Call that shadows Run/Return methods with type explicit version for method 'DistancerProvider'
-type MockVectorIndex_DistancerProvider_Call struct {
-	*mock.Call
-}
-
-// DistancerProvider is a helper method to define mock.On call
-func (_e *MockVectorIndex_Expecter) DistancerProvider() *MockVectorIndex_DistancerProvider_Call {
-	return &MockVectorIndex_DistancerProvider_Call{Call: _e.mock.On("DistancerProvider")}
-}
-
-func (_c *MockVectorIndex_DistancerProvider_Call) Run(run func()) *MockVectorIndex_DistancerProvider_Call {
-	_c.Call.Run(func(args mock.Arguments) {
-		run()
-	})
-	return _c
-}
-
-func (_c *MockVectorIndex_DistancerProvider_Call) Return(_a0 distancer.Provider) *MockVectorIndex_DistancerProvider_Call {
-	_c.Call.Return(_a0)
-	return _c
-}
-
-func (_c *MockVectorIndex_DistancerProvider_Call) RunAndReturn(run func() distancer.Provider) *MockVectorIndex_DistancerProvider_Call {
-	_c.Call.Return(run)
-	return _c
-}
-
 // Drop provides a mock function with given fields: ctx, keepFiles
 func (_m *MockVectorIndex) Drop(ctx context.Context, keepFiles bool) error {
 	ret := _m.Called(ctx, keepFiles)
->>>>>>> 500bc819
 
 	if len(ret) == 0 {
 		panic("no return value specified for Drop")

--- conflicted
+++ resolved
@@ -262,13 +262,8 @@
 		return err
 	}
 
-<<<<<<< HEAD
-	bucketPath := filepath.Join(s.pathLSM(), helpers.DimensionsBucketLSM)
+	bucketPath := filepath.Join(s.pathLSM(), name)
 	strategy, err := lsmkv.DetermineUnloadedBucketStrategyAmong(bucketPath, lsmkv.DimensionsBucketPrioritizedStrategies)
-=======
-	bucketPath := filepath.Join(s.pathLSM(), name)
-	strategy, err := lsmkv.DetermineUnloadedBucketStrategyAmong(bucketPath, DimensionsBucketPrioritizedStrategies)
->>>>>>> 24c5767d
 	if err != nil {
 		return fmt.Errorf("determine dimensions bucket strategy: %w", err)
 	}

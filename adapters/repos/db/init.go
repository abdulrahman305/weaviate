//                           _       _
// __      _____  __ ___   ___  __ _| |_ ___
// \ \ /\ / / _ \/ _` \ \ / / |/ _` | __/ _ \
//  \ V  V /  __/ (_| |\ V /| | (_| | ||  __/
//   \_/\_/ \___|\__,_| \_/ |_|\__,_|\__\___|
//
//  Copyright © 2016 - 2025 Weaviate B.V. All rights reserved.
//
//  CONTACT: hello@weaviate.io
//

package db

import (
	"context"
	"fmt"
	"os"
	"path"
	"time"

	"github.com/pkg/errors"

	"github.com/weaviate/weaviate/adapters/repos/db/indexcheckpoint"
	"github.com/weaviate/weaviate/adapters/repos/db/inverted"
	"github.com/weaviate/weaviate/cluster/router"
	"github.com/weaviate/weaviate/entities/diskio"
	enterrors "github.com/weaviate/weaviate/entities/errors"
	"github.com/weaviate/weaviate/entities/models"
	"github.com/weaviate/weaviate/entities/schema"
	"github.com/weaviate/weaviate/entities/tenantactivity"
	"github.com/weaviate/weaviate/usecases/config"
	"github.com/weaviate/weaviate/usecases/replica"
	migratefs "github.com/weaviate/weaviate/usecases/schema/migrate/fs"
)

// init gets the current schema and creates one index object per class.
// The indices will in turn create shards, which will either read an
// existing db file from disk, or create a new one if none exists
func (db *DB) init(ctx context.Context) error {
	if err := os.MkdirAll(db.config.RootPath, 0o777); err != nil {
		return fmt.Errorf("create root path directory at %s: %w", db.config.RootPath, err)
	}

	// As of v1.22, db files are stored in a hierarchical structure
	// rather than a flat one. If weaviate is started with files
	// that are still in the flat structure, we will migrate them
	// over.
	if err := db.migrateFileStructureIfNecessary(); err != nil {
		return err
	}

	if asyncEnabled() {
		// init the index checkpoint file
		var err error
		db.indexCheckpoints, err = indexcheckpoint.New(db.config.RootPath, db.logger)
		if err != nil {
			return errors.Wrap(err, "init index checkpoint")
		}
	}

	objects := db.schemaGetter.GetSchemaSkipAuth().Objects
	if objects != nil {
		for _, class := range objects.Classes {
			invertedConfig := class.InvertedIndexConfig
			if invertedConfig == nil {
				// for backward compatibility, this field was introduced in v1.0.4,
				// prior schemas will not yet have the field. Init with the defaults
				// which were previously hard-coded.
				// In this method we are essentially reading the schema from disk, so
				// it could have been created before v1.0.4
				invertedConfig = &models.InvertedIndexConfig{
					CleanupIntervalSeconds: config.DefaultCleanupIntervalSeconds,
					Bm25: &models.BM25Config{
						K1: config.DefaultBM25k1,
						B:  config.DefaultBM25b,
					},
					UsingBlockMaxWAND: config.DefaultUsingBlockMaxWAND,
				}
			}
			if err := replica.ValidateConfig(class, db.config.Replication); err != nil {
				return fmt.Errorf("replication config: %w", err)
			}

			shardingState := db.schemaGetter.CopyShardingState(class.Class)
			indexRouter := router.NewBuilder(
				schema.ClassName(class.Class).String(),
				shardingState.PartitioningEnabled,
				db.nodeSelector,
				db.schemaGetter,
				db.schemaReader,
				db.replicationFSM,
			).Build()
			idx, err := NewIndex(ctx, IndexConfig{
				ClassName:                                    schema.ClassName(class.Class),
				RootPath:                                     db.config.RootPath,
				ResourceUsage:                                db.config.ResourceUsage,
				QueryMaximumResults:                          db.config.QueryMaximumResults,
				QueryHybridMaximumResults:                    db.config.QueryHybridMaximumResults,
				QueryNestedRefLimit:                          db.config.QueryNestedRefLimit,
				MemtablesFlushDirtyAfter:                     db.config.MemtablesFlushDirtyAfter,
				MemtablesInitialSizeMB:                       db.config.MemtablesInitialSizeMB,
				MemtablesMaxSizeMB:                           db.config.MemtablesMaxSizeMB,
				MemtablesMinActiveSeconds:                    db.config.MemtablesMinActiveSeconds,
				MemtablesMaxActiveSeconds:                    db.config.MemtablesMaxActiveSeconds,
				MinMMapSize:                                  db.config.MinMMapSize,
				LazySegmentsDisabled:                         db.config.LazySegmentsDisabled,
				SegmentInfoIntoFileNameEnabled:               db.config.SegmentInfoIntoFileNameEnabled,
				WriteMetadataFilesEnabled:                    db.config.WriteMetadataFilesEnabled,
				MaxReuseWalSize:                              db.config.MaxReuseWalSize,
				SegmentsCleanupIntervalSeconds:               db.config.SegmentsCleanupIntervalSeconds,
				SeparateObjectsCompactions:                   db.config.SeparateObjectsCompactions,
				CycleManagerRoutinesFactor:                   db.config.CycleManagerRoutinesFactor,
				IndexRangeableInMemory:                       db.config.IndexRangeableInMemory,
				MaxSegmentSize:                               db.config.MaxSegmentSize,
				TrackVectorDimensions:                        db.config.TrackVectorDimensions,
<<<<<<< HEAD
				UsageEnabled:                                 db.config.UsageEnabled,
=======
				TrackVectorDimensionsInterval:                db.config.TrackVectorDimensionsInterval,
>>>>>>> b527caae
				AvoidMMap:                                    db.config.AvoidMMap,
				DisableLazyLoadShards:                        db.config.DisableLazyLoadShards,
				ForceFullReplicasSearch:                      db.config.ForceFullReplicasSearch,
				TransferInactivityTimeout:                    db.config.TransferInactivityTimeout,
				LSMEnableSegmentsChecksumValidation:          db.config.LSMEnableSegmentsChecksumValidation,
				ReplicationFactor:                            class.ReplicationConfig.Factor,
				AsyncReplicationEnabled:                      class.ReplicationConfig.AsyncEnabled,
				DeletionStrategy:                             class.ReplicationConfig.DeletionStrategy,
				ShardLoadLimiter:                             db.shardLoadLimiter,
				HNSWMaxLogSize:                               db.config.HNSWMaxLogSize,
				HNSWDisableSnapshots:                         db.config.HNSWDisableSnapshots,
				HNSWSnapshotIntervalSeconds:                  db.config.HNSWSnapshotIntervalSeconds,
				HNSWSnapshotOnStartup:                        db.config.HNSWSnapshotOnStartup,
				HNSWSnapshotMinDeltaCommitlogsNumber:         db.config.HNSWSnapshotMinDeltaCommitlogsNumber,
				HNSWSnapshotMinDeltaCommitlogsSizePercentage: db.config.HNSWSnapshotMinDeltaCommitlogsSizePercentage,
				HNSWWaitForCachePrefill:                      db.config.HNSWWaitForCachePrefill,
				HNSWFlatSearchConcurrency:                    db.config.HNSWFlatSearchConcurrency,
				HNSWAcornFilterRatio:                         db.config.HNSWAcornFilterRatio,
				VisitedListPoolMaxSize:                       db.config.VisitedListPoolMaxSize,
				QuerySlowLogEnabled:                          db.config.QuerySlowLogEnabled,
				QuerySlowLogThreshold:                        db.config.QuerySlowLogThreshold,
				InvertedSorterDisabled:                       db.config.InvertedSorterDisabled,
				MaintenanceModeEnabled:                       db.config.MaintenanceModeEnabled,
			}, shardingState,
				inverted.ConfigFromModel(invertedConfig),
				convertToVectorIndexConfig(class.VectorIndexConfig),
				convertToVectorIndexConfigs(class.VectorConfig),
				indexRouter, db.schemaGetter, db, db.logger, db.nodeResolver, db.remoteIndex,
				db.replicaClient, &db.config.Replication, db.promMetrics, class, db.jobQueueCh, db.scheduler, db.indexCheckpoints,
				db.memMonitor, db.reindexer)
			if err != nil {
				return errors.Wrap(err, "create index")
			}

			db.indexLock.Lock()
			db.indices[idx.ID()] = idx
			db.indexLock.Unlock()
		}
	}

	// If metrics aren't grouped, there is no need to observe node-wide metrics
	// asynchronously. In that case, each shard could track its own metrics with
	// a unique label. It is only when we conflate all collections/shards into
	// "n/a" that we need to actively aggregate node-wide metrics.
	//
	// See also https://github.com/weaviate/weaviate/issues/4396
	if db.promMetrics != nil && db.promMetrics.Group {
		db.metricsObserver = newNodeWideMetricsObserver(db)
		enterrors.GoWrapper(func() { db.metricsObserver.Start() }, db.logger)
	}

	return nil
}

func (db *DB) LocalTenantActivity(filter tenantactivity.UsageFilter) tenantactivity.ByCollection {
	return db.metricsObserver.Usage(filter)
}

func (db *DB) migrateFileStructureIfNecessary() error {
	fsMigrationPath := path.Join(db.config.RootPath, "migration1.22.fs.hierarchy")
	exists, err := diskio.FileExists(fsMigrationPath)
	if err != nil {
		return err
	}
	if !exists {
		if err = db.migrateToHierarchicalFS(); err != nil {
			return fmt.Errorf("migrate to hierarchical fs: %w", err)
		}
		if _, err = os.Create(fsMigrationPath); err != nil {
			return fmt.Errorf("create hierarchical fs indicator: %w", err)
		}
	}
	return nil
}

func (db *DB) migrateToHierarchicalFS() error {
	before := time.Now()

	if err := migratefs.MigrateToHierarchicalFS(db.config.RootPath, db.schemaGetter); err != nil {
		return err
	}
	db.logger.WithField("action", "hierarchical_fs_migration").
		Debugf("fs migration took %s\n", time.Since(before))
	return nil
}<|MERGE_RESOLUTION|>--- conflicted
+++ resolved
@@ -113,11 +113,8 @@
 				IndexRangeableInMemory:                       db.config.IndexRangeableInMemory,
 				MaxSegmentSize:                               db.config.MaxSegmentSize,
 				TrackVectorDimensions:                        db.config.TrackVectorDimensions,
-<<<<<<< HEAD
+				TrackVectorDimensionsInterval:                db.config.TrackVectorDimensionsInterval,
 				UsageEnabled:                                 db.config.UsageEnabled,
-=======
-				TrackVectorDimensionsInterval:                db.config.TrackVectorDimensionsInterval,
->>>>>>> b527caae
 				AvoidMMap:                                    db.config.AvoidMMap,
 				DisableLazyLoadShards:                        db.config.DisableLazyLoadShards,
 				ForceFullReplicasSearch:                      db.config.ForceFullReplicasSearch,

--- conflicted
+++ resolved
@@ -172,19 +172,12 @@
 		index:                 primaryDiskIndex,
 		logger:                logger,
 		metrics:               metrics,
-<<<<<<< HEAD
-		size:                  fileInfo.Size(),
-		mmapContents:          mmapContents,
-		useBloomFilter:        useBloomFilter,
-		calcCountNetAdditions: calcCountNetAdditions,
-		invertedHeader:        invertedHeader,
-		invertedData:          &segmentInvertedData{},
-=======
 		size:                  size,
 		mmapContents:          cfg.mmapContents,
 		useBloomFilter:        cfg.useBloomFilter,
 		calcCountNetAdditions: cfg.calcCountNetAdditions,
->>>>>>> 96f02e87
+		invertedHeader:        invertedHeader,
+		invertedData:          &segmentInvertedData{},
 	}
 
 	// Using pread strategy requires file to remain open for segment lifetime

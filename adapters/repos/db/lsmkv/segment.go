--- conflicted
+++ resolved
@@ -43,11 +43,7 @@
 	getStrategy() segmentindex.Strategy
 	getSecondaryIndexCount() uint16
 	getLevel() uint16
-<<<<<<< HEAD
-	getSize() int64
-=======
 	Size() int64
->>>>>>> 21518d29
 	setSize(size int64)
 
 	PayloadSize() int
@@ -542,50 +538,6 @@
 	return true
 }
 
-func (s *segment) getPath() string {
-	return s.path
-}
-
-func (s *segment) setPath(path string) {
-	s.path = path
-}
-
-func (s *segment) getStrategy() segmentindex.Strategy {
-	return s.strategy
-}
-
-func (s *segment) getSecondaryIndexCount() uint16 {
-	return s.secondaryIndexCount
-}
-
-func (s *segment) getCountNetAdditions() int {
-	return s.countNetAdditions
-}
-
-func (s *segment) getLevel() uint16 {
-	return s.level
-}
-
-func (s *segment) getSize() int64 {
-	return s.size
-}
-
-func (s *segment) setSize(size int64) {
-	s.size = size
-}
-
-func (s *segment) getInvertedData() *segmentInvertedData {
-	return s.invertedData
-}
-
-func (s *segment) getSegment() *segment {
-	return s
-}
-
-func (s *segment) isLoaded() bool {
-	return true
-}
-
 // PayloadSize is only the payload of the index, excluding the index
 func (s *segment) PayloadSize() int {
 	return int(s.dataEndPos)

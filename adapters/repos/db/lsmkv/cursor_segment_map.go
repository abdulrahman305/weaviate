--- conflicted
+++ resolved
@@ -12,12 +12,7 @@
 package lsmkv
 
 import (
-<<<<<<< HEAD
-	"github.com/weaviate/weaviate/adapters/repos/db/lsmkv/entities"
 	"github.com/weaviate/weaviate/adapters/repos/db/lsmkv/segmentindex"
-=======
-	"github.com/weaviate/weaviate/entities/lsmkv"
->>>>>>> ad884873
 )
 
 type segmentCursorMap struct {
@@ -45,13 +40,8 @@
 func (s *segmentCursorMap) seek(key []byte) ([]byte, []MapPair, error) {
 	node, err := s.segment.index.Seek(key)
 	if err != nil {
-<<<<<<< HEAD
 		if err == segmentindex.NotFound {
-			return nil, nil, entities.NotFound
-=======
-		if err == lsmkv.NotFound {
 			return nil, nil, lsmkv.NotFound
->>>>>>> ad884873
 		}
 
 		return nil, nil, err
@@ -81,11 +71,7 @@
 
 func (s *segmentCursorMap) next() ([]byte, []MapPair, error) {
 	if s.nextOffset >= s.segment.dataEndPos {
-<<<<<<< HEAD
-		return nil, nil, entities.NotFound
-=======
 		return nil, nil, lsmkv.NotFound
->>>>>>> ad884873
 	}
 
 	parsed, err := s.segment.collectionStratParseDataWithKey(

//                           _       _
// __      _____  __ ___   ___  __ _| |_ ___
// \ \ /\ / / _ \/ _` \ \ / / |/ _` | __/ _ \
//  \ V  V /  __/ (_| |\ V /| | (_| | ||  __/
//   \_/\_/ \___|\__,_| \_/ |_|\__,_|\__\___|
//
//  Copyright © 2016 - 2024 Weaviate B.V. All rights reserved.
//
//  CONTACT: hello@weaviate.io
//

package lsmkv

import (
	"bufio"
	"context"
	"os"
	"path/filepath"
	"strings"
	"sync"
	"time"

	"github.com/pkg/errors"

	"github.com/weaviate/weaviate/entities/diskio"
)

var logOnceWhenRecoveringFromWAL sync.Once

func (b *Bucket) mayRecoverFromCommitLogs(ctx context.Context) error {
	beforeAll := time.Now()
	defer b.metrics.TrackStartupBucketRecovery(beforeAll)

	// the context is only ever checked once at the beginning, as there is no
	// point in aborting an ongoing recovery. It makes more sense to let it
	// complete and have the next recovery (this is called once per bucket) run
	// into this error. This way in a crashloop we'd eventually recover each
	// bucket until there is nothing left to recover and startup could complete
	// in time
	if err := ctx.Err(); err != nil {
		return errors.Wrap(err, "recover commit log")
	}

	list, err := os.ReadDir(b.dir)
	if err != nil {
		return err
	}

	var walFileNames []string
	for _, fileInfo := range list {
		if filepath.Ext(fileInfo.Name()) != ".wal" {
			// skip, this could be disk segments, etc.
			continue
		}

		path := filepath.Join(b.dir, fileInfo.Name())

		stat, err := os.Stat(path)
		if err != nil {
			return errors.Wrap(err, "stat commit log")
		}

		if stat.Size() == 0 {
<<<<<<< HEAD
			logOnceWhenRecoveringFromWAL.Do(func() {
				b.logger.WithField("action", "lsm_recover_from_active_wal").
					WithField("path", b.dir).
					Warning("empty write-ahead-log found. Did weaviate crash prior to this? Nothing to recover from this file.")
			})

=======
>>>>>>> ef1a9600
			err := os.Remove(path)
			if err != nil {
				return errors.Wrap(err, "remove empty wal file")
			}
<<<<<<< HEAD

=======
>>>>>>> ef1a9600
			continue
		}

		walFileNames = append(walFileNames, fileInfo.Name())
	}

	if len(walFileNames) > 0 {
		logOnceWhenRecoveringFromWAL.Do(func() {
			b.logger.WithField("action", "lsm_recover_from_active_wal").
				WithField("path", b.dir).
				Warning("active write-ahead-log found. Did weaviate crash prior to this?")
		})
	}

	// recover from each log
	for _, fname := range walFileNames {
		path := filepath.Join(b.dir, strings.TrimSuffix(fname, ".wal"))

		cl, err := newCommitLogger(path)
		if err != nil {
			return errors.Wrap(err, "init commit logger")
		}
		defer cl.close()

		cl.pause()
		defer cl.unpause()

		mt, err := newMemtable(path, b.strategy, b.secondaryIndices,
			cl, b.metrics, b.logger, b.enableChecksumValidation)
		if err != nil {
			return err
		}

		meteredReader := diskio.NewMeteredReader(bufio.NewReader(cl.file), b.metrics.TrackStartupReadWALDiskIO)

		err = newCommitLoggerParser(b.strategy, meteredReader, mt).Do()
		if err != nil {
			b.logger.WithField("action", "lsm_recover_from_active_wal_corruption").
				WithField("path", filepath.Join(b.dir, fname)).
				Error(errors.Wrap(err, "write-ahead-log ended abruptly, some elements may not have been recovered"))
		}

		if err := mt.flush(); err != nil {
			return errors.Wrap(err, "flush memtable after WAL recovery")
		}

		if mt.Size() == 0 {
			continue
		}

		if err := b.disk.add(path + ".db"); err != nil {
			return err
		}

		if b.strategy == StrategyReplace && b.monitorCount {
			// having just flushed the memtable we now have the most up2date count which
			// is a good place to update the metric
			b.metrics.ObjectCount(b.disk.count())
		}

		b.logger.WithField("action", "lsm_recover_from_active_wal_success").
			WithField("path", filepath.Join(b.dir, fname)).
			Info("successfully recovered from write-ahead-log")
	}

	return nil
}<|MERGE_RESOLUTION|>--- conflicted
+++ resolved
@@ -61,23 +61,10 @@
 		}
 
 		if stat.Size() == 0 {
-<<<<<<< HEAD
-			logOnceWhenRecoveringFromWAL.Do(func() {
-				b.logger.WithField("action", "lsm_recover_from_active_wal").
-					WithField("path", b.dir).
-					Warning("empty write-ahead-log found. Did weaviate crash prior to this? Nothing to recover from this file.")
-			})
-
-=======
->>>>>>> ef1a9600
 			err := os.Remove(path)
 			if err != nil {
 				return errors.Wrap(err, "remove empty wal file")
 			}
-<<<<<<< HEAD
-
-=======
->>>>>>> ef1a9600
 			continue
 		}
 

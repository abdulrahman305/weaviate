//                           _       _
// __      _____  __ ___   ___  __ _| |_ ___
// \ \ /\ / / _ \/ _` \ \ / / |/ _` | __/ _ \
//  \ V  V /  __/ (_| |\ V /| | (_| | ||  __/
//   \_/\_/ \___|\__,_| \_/ |_|\__,_|\__\___|
//
//  Copyright © 2016 - 2023 Weaviate B.V. All rights reserved.
//
//  CONTACT: hello@weaviate.io
//

//go:build integrationTest

package db

import (
	"context"
	"fmt"
	"math"
	"math/rand"
	"testing"
	"time"

	"github.com/go-openapi/strfmt"
	"github.com/sirupsen/logrus"
	"github.com/stretchr/testify/assert"
	"github.com/stretchr/testify/require"
	"github.com/weaviate/weaviate/entities/dto"
	"github.com/weaviate/weaviate/entities/filters"
	"github.com/weaviate/weaviate/entities/models"
	"github.com/weaviate/weaviate/entities/schema"
	"github.com/weaviate/weaviate/entities/vectorindex/hnsw"
	enthnsw "github.com/weaviate/weaviate/entities/vectorindex/hnsw"
)

func TestIndexByTimestampsNullStatePropLength_AddClass(t *testing.T) {
	rand.Seed(time.Now().UnixNano())
	dirName := t.TempDir()

	class := &models.Class{
		Class:             "TestClass",
		VectorIndexConfig: hnsw.NewDefaultUserConfig(),
		InvertedIndexConfig: &models.InvertedIndexConfig{
			CleanupIntervalSeconds: 60,
			Stopwords: &models.StopwordConfig{
				Preset: "none",
			},
			IndexTimestamps:     true,
			IndexNullState:      true,
			IndexPropertyLength: true,
		},
		Properties: []*models.Property{
			{
<<<<<<< HEAD
				Name:         "name",
				DataType:     schema.DataTypeText.PropString(),
				Tokenization: models.PropertyTokenizationWhitespace,
=======
				Name:         "initialWithIINil",
				DataType:     []string{"string"},
				Tokenization: "word",
>>>>>>> db24f461
			},
			{
				Name:          "initialWithIITrue",
				DataType:      []string{"string"},
				Tokenization:  "word",
				IndexInverted: truePointer(),
			},
			{
				Name:          "initialWithoutII",
				DataType:      []string{"string"},
				Tokenization:  "word",
				IndexInverted: falsePointer(),
			},
		},
	}
	shardState := singleShardState()
	logger := logrus.New()
	schemaGetter := &fakeSchemaGetter{shardState: shardState, schema: schema.Schema{
		Objects: &models.Schema{
			Classes: []*models.Class{class},
		},
	}}
	repo, err := New(logger, Config{
		MemtablesFlushIdleAfter:   60,
		RootPath:                  dirName,
		QueryMaximumResults:       10000,
		MaxImportGoroutinesFactor: 1,
	}, &fakeRemoteClient{}, &fakeNodeResolver{}, &fakeRemoteNodeClient{}, &fakeReplicationClient{}, nil)
	require.Nil(t, err)
	repo.SetSchemaGetter(schemaGetter)
	require.Nil(t, repo.WaitForStartup(testCtx()))
	defer repo.Shutdown(context.Background())

	migrator := NewMigrator(repo, logger)
	require.Nil(t, migrator.AddClass(context.Background(), class, schemaGetter.shardState))

<<<<<<< HEAD
	t.Run("add class", func(t *testing.T) {
		err := migrator.AddClass(context.Background(), class, schemaGetter.shardState)
		require.Nil(t, err)
	})
	t.Run("Add additional property", func(t *testing.T) {
		err := migrator.AddProperty(context.Background(), class.Class, &models.Property{
			Name:         "OtherProp",
			DataType:     schema.DataTypeText.PropString(),
			Tokenization: models.PropertyTokenizationWhitespace,
		})
		require.Nil(t, err)
	})
=======
	require.Nil(t, migrator.AddProperty(context.Background(), class.Class, &models.Property{
		Name:         "updateWithIINil",
		DataType:     []string{"string"},
		Tokenization: "word",
	}))
	require.Nil(t, migrator.AddProperty(context.Background(), class.Class, &models.Property{
		Name:          "updateWithIITrue",
		DataType:      []string{"string"},
		Tokenization:  "word",
		IndexInverted: truePointer(),
	}))
	require.Nil(t, migrator.AddProperty(context.Background(), class.Class, &models.Property{
		Name:          "updateWithoutII",
		DataType:      []string{"string"},
		Tokenization:  "word",
		IndexInverted: falsePointer(),
	}))
>>>>>>> db24f461

	t.Run("check for additional buckets", func(t *testing.T) {
		for _, idx := range migrator.db.indices {
			for _, shd := range idx.Shards {
				createBucket := shd.store.Bucket("property__creationTimeUnix")
				assert.NotNil(t, createBucket)

				createHashBucket := shd.store.Bucket("hash_property__creationTimeUnix")
				assert.NotNil(t, createHashBucket)

				updateBucket := shd.store.Bucket("property__lastUpdateTimeUnix")
				assert.NotNil(t, updateBucket)

				updateHashBucket := shd.store.Bucket("hash_property__lastUpdateTimeUnix")
				assert.NotNil(t, updateHashBucket, "hash_property__creationTimeUnix bucket not found")

				cases := []struct {
					prop        string
					compareFunc func(t assert.TestingT, object interface{}, msgAndArgs ...interface{}) bool
				}{
					{prop: "initialWithIINil", compareFunc: assert.NotNil},
					{prop: "initialWithIITrue", compareFunc: assert.NotNil},
					{prop: "initialWithoutII", compareFunc: assert.Nil},
					{prop: "updateWithIINil", compareFunc: assert.NotNil},
					{prop: "updateWithIITrue", compareFunc: assert.NotNil},
					{prop: "updateWithoutII", compareFunc: assert.Nil},
				}
				for _, tt := range cases {
					tt.compareFunc(t, shd.store.Bucket("property_"+tt.prop+filters.InternalNullIndex))
					tt.compareFunc(t, shd.store.Bucket("hash_property_"+tt.prop+filters.InternalNullIndex))

					tt.compareFunc(t, shd.store.Bucket("property_"+tt.prop+filters.InternalPropertyLength))
					tt.compareFunc(t, shd.store.Bucket("hash_property_"+tt.prop+filters.InternalPropertyLength))
				}
			}
		}
	})

	t.Run("Add Objects", func(t *testing.T) {
		testID1 := strfmt.UUID("a0b55b05-bc5b-4cc9-b646-1452d1390a62")
		objWithProperty := &models.Object{
			ID:         testID1,
			Class:      "TestClass",
			Properties: map[string]interface{}{"initialWithIINil": "0", "initialWithIITrue": "0", "initialWithoutII": "1", "updateWithIINil": "2", "updateWithIITrue": "2", "updateWithoutII": "3"},
		}
		vec := []float32{1, 2, 3}
		require.Nil(t, repo.PutObject(context.Background(), objWithProperty, vec, nil))

		testID2 := strfmt.UUID("a0b55b05-bc5b-4cc9-b646-1452d1390a63")
		objWithoutProperty := &models.Object{
			ID:         testID2,
			Class:      "TestClass",
			Properties: map[string]interface{}{},
		}
		require.Nil(t, repo.PutObject(context.Background(), objWithoutProperty, vec, nil))

		testID3 := strfmt.UUID("a0b55b05-bc5b-4cc9-b646-1452d1390a64")
		objWithNilProperty := &models.Object{
			ID:         testID3,
			Class:      "TestClass",
			Properties: map[string]interface{}{"initialWithIINil": nil, "initialWithIITrue": nil, "initialWithoutII": nil, "updateWithIINil": nil, "updateWithIITrue": nil, "updateWithoutII": nil},
		}
		require.Nil(t, repo.PutObject(context.Background(), objWithNilProperty, vec, nil))
	})

	t.Run("delete class", func(t *testing.T) {
		require.Nil(t, migrator.DropClass(context.Background(), class.Class))
		for _, idx := range migrator.db.indices {
			for _, shd := range idx.Shards {
				require.Nil(t, shd.store.Bucket("property__creationTimeUnix"))
				require.Nil(t, shd.store.Bucket("hash_property__creationTimeUnix"))
				require.Nil(t, shd.store.Bucket("property_name"+filters.InternalNullIndex))
				require.Nil(t, shd.store.Bucket("hash_property_name"+filters.InternalNullIndex))
				require.Nil(t, shd.store.Bucket("property_name"+filters.InternalPropertyLength))
				require.Nil(t, shd.store.Bucket("hash_property_name"+filters.InternalPropertyLength))
			}
		}
	})
}

func TestIndexNullState_GetClass(t *testing.T) {
	rand.Seed(time.Now().UnixNano())
	dirName := t.TempDir()

	class := &models.Class{
		Class:             "TestClass",
		VectorIndexConfig: hnsw.NewDefaultUserConfig(),
		InvertedIndexConfig: &models.InvertedIndexConfig{
			CleanupIntervalSeconds: 60,
			IndexTimestamps:        true,
			IndexNullState:         true,
			IndexPropertyLength:    true,
		},
		Properties: []*models.Property{
			{
				Name:         "name",
				DataType:     schema.DataTypeText.PropString(),
				Tokenization: models.PropertyTokenizationWhitespace,
			},
			{
				Name:     "number array",
				DataType: []string{"number[]"},
			},
		},
	}

	shardState := singleShardState()
	logger := logrus.New()
	schemaGetter := &fakeSchemaGetter{shardState: shardState, schema: schema.Schema{
		Objects: &models.Schema{
			Classes: []*models.Class{class},
		},
	}}
	repo, err := New(logger, Config{
		RootPath:                  dirName,
		QueryMaximumResults:       10000,
		MaxImportGoroutinesFactor: 1,
	}, &fakeRemoteClient{}, &fakeNodeResolver{}, &fakeRemoteNodeClient{}, &fakeReplicationClient{}, nil)
	require.Nil(t, err)
	repo.SetSchemaGetter(schemaGetter)
	require.Nil(t, repo.WaitForStartup(testCtx()))
	defer repo.Shutdown(testCtx())
	migrator := NewMigrator(repo, logger)

	require.Nil(t, migrator.AddClass(context.Background(), class, schemaGetter.shardState))

	testID1 := strfmt.UUID("a0b55b05-bc5b-4cc9-b646-1452d1390a62")
	objWithProperty := &models.Object{
		ID:         testID1,
		Class:      "TestClass",
		Properties: map[string]interface{}{"name": "objectarooni", "number array": []float64{0.5, 1.4}},
	}
	require.Nil(t, repo.PutObject(context.Background(), objWithProperty, []float32{1, 2, 3}, nil))

	testID2 := strfmt.UUID("a0b55b05-bc5b-4cc9-b646-1452d1390a63")
	objWithoutProperty := &models.Object{
		ID:         testID2,
		Class:      "TestClass",
		Properties: map[string]interface{}{"name": nil, "number array": nil},
	}
	require.Nil(t, repo.PutObject(context.Background(), objWithoutProperty, []float32{1, 2, 4}, nil))

	require.Equal(t, 1, len(migrator.db.indices["testclass"].Shards))
	for _, shd := range migrator.db.indices["testclass"].Shards {
		bucket := shd.store.Bucket("property_name" + filters.InternalNullIndex)
		require.NotNil(t, bucket)
	}

	tests := map[string]strfmt.UUID{"filterNull": testID1, "filterNonNull": testID2}
	for name, searchVal := range tests {
		t.Run("test "+name+" directly on nullState property", func(t *testing.T) {
			createTimeStringFilter := &filters.LocalFilter{
				Root: &filters.Clause{
					Operator: filters.OperatorEqual,
					On: &filters.Path{
						Class:    "TestClass",
						Property: "name_nullState",
					},
					Value: &filters.Value{
						Value: searchVal != testID1,
						Type:  "boolean",
					},
				},
			}

			res1, err := repo.ClassSearch(context.Background(), dto.GetParams{
				ClassName:  "TestClass",
				Pagination: &filters.Pagination{Limit: 10},
				Filters:    createTimeStringFilter,
			})
			require.Nil(t, err)
			assert.Len(t, res1, 1)
			assert.Equal(t, searchVal, res1[0].ID)
		})
	}

	t.Run("test properly length directly on bucket", func(t *testing.T) {
		PropLengthFilter := &filters.LocalFilter{
			Root: &filters.Clause{
				Operator: filters.OperatorEqual,
				On: &filters.Path{
					Class:    "TestClass",
					Property: "name" + filters.InternalPropertyLength,
				},
				Value: &filters.Value{
					Value: 12,
					Type:  dtInt,
				},
			},
		}
		res1, err := repo.ClassSearch(context.Background(), dto.GetParams{
			ClassName:  "TestClass",
			Pagination: &filters.Pagination{Limit: 10},
			Filters:    PropLengthFilter,
		})
		require.Nil(t, err)
		assert.Len(t, res1, 1)
		assert.Equal(t, testID1, res1[0].ID)
	})
}

func TestIndexByTimestamps_GetClass(t *testing.T) {
	rand.Seed(time.Now().UnixNano())
	dirName := t.TempDir()

	class := &models.Class{
		Class:             "TestClass",
		VectorIndexConfig: enthnsw.NewDefaultUserConfig(),
		InvertedIndexConfig: &models.InvertedIndexConfig{
			CleanupIntervalSeconds: 60,
			Stopwords: &models.StopwordConfig{
				Preset: "none",
			},
			IndexTimestamps: true,
		},
		Properties: []*models.Property{
			{
				Name:         "name",
				DataType:     schema.DataTypeText.PropString(),
				Tokenization: models.PropertyTokenizationWhitespace,
			},
		},
	}

	shardState := singleShardState()
	logger := logrus.New()
	schemaGetter := &fakeSchemaGetter{shardState: shardState, schema: schema.Schema{
		Objects: &models.Schema{
			Classes: []*models.Class{class},
		},
	}}
	repo, err := New(logger, Config{
		MemtablesFlushIdleAfter:   60,
		RootPath:                  dirName,
		QueryMaximumResults:       10000,
		MaxImportGoroutinesFactor: 1,
	}, &fakeRemoteClient{}, &fakeNodeResolver{}, &fakeRemoteNodeClient{}, &fakeReplicationClient{}, nil)
	require.Nil(t, err)
	repo.SetSchemaGetter(schemaGetter)
	require.Nil(t, repo.WaitForStartup(testCtx()))
	defer repo.Shutdown(testCtx())
	migrator := NewMigrator(repo, logger)

	t.Run("add class", func(t *testing.T) {
		err := migrator.AddClass(context.Background(), class, schemaGetter.shardState)
		require.Nil(t, err)
	})

	now := time.Now().UnixNano() / int64(time.Millisecond)
	testID := strfmt.UUID("a0b55b05-bc5b-4cc9-b646-1452d1390a62")

	t.Run("insert test object", func(t *testing.T) {
		obj := &models.Object{
			ID:                 testID,
			Class:              "TestClass",
			CreationTimeUnix:   now,
			LastUpdateTimeUnix: now,
			Properties:         map[string]interface{}{"name": "objectarooni"},
		}
		vec := []float32{1, 2, 3}
		err := repo.PutObject(context.Background(), obj, vec, nil)
		require.Nil(t, err)
	})

	t.Run("get testObject with timestamp filters", func(t *testing.T) {
		createTimeStringFilter := &filters.LocalFilter{
			Root: &filters.Clause{
				Operator: filters.OperatorEqual,
				On: &filters.Path{
					Class:    "TestClass",
					Property: "_creationTimeUnix",
				},
				Value: &filters.Value{
					Value: fmt.Sprint(now),
					Type:  schema.DataTypeText,
				},
			},
		}

		updateTimeStringFilter := &filters.LocalFilter{
			Root: &filters.Clause{
				Operator: filters.OperatorEqual,
				On: &filters.Path{
					Class:    "TestClass",
					Property: "_lastUpdateTimeUnix",
				},
				Value: &filters.Value{
					Value: fmt.Sprint(now),
					Type:  schema.DataTypeText,
				},
			},
		}

		createTimeDateFilter := &filters.LocalFilter{
			Root: &filters.Clause{
				Operator: filters.OperatorEqual,
				On: &filters.Path{
					Class:    "TestClass",
					Property: "_creationTimeUnix",
				},
				Value: &filters.Value{
					Value: msToRFC3339(now),
					Type:  dtDate,
				},
			},
		}

		updateTimeDateFilter := &filters.LocalFilter{
			Root: &filters.Clause{
				Operator: filters.OperatorEqual,
				On: &filters.Path{
					Class:    "TestClass",
					Property: "_lastUpdateTimeUnix",
				},
				Value: &filters.Value{
					Value: msToRFC3339(now),
					Type:  dtDate,
				},
			},
		}

		res1, err := repo.ClassSearch(context.Background(), dto.GetParams{
			ClassName:  "TestClass",
			Pagination: &filters.Pagination{Limit: 10},
			Filters:    createTimeStringFilter,
		})
		require.Nil(t, err)
		assert.Len(t, res1, 1)
		assert.Equal(t, testID, res1[0].ID)

		res2, err := repo.ClassSearch(context.Background(), dto.GetParams{
			ClassName:  "TestClass",
			Pagination: &filters.Pagination{Limit: 10},
			Filters:    updateTimeStringFilter,
		})
		require.Nil(t, err)
		assert.Len(t, res2, 1)
		assert.Equal(t, testID, res2[0].ID)

		res3, err := repo.ClassSearch(context.Background(), dto.GetParams{
			ClassName:  "TestClass",
			Pagination: &filters.Pagination{Limit: 10},
			Filters:    createTimeDateFilter,
		})
		require.Nil(t, err)
		assert.Len(t, res3, 1)
		assert.Equal(t, testID, res3[0].ID)

		res4, err := repo.ClassSearch(context.Background(), dto.GetParams{
			ClassName:  "TestClass",
			Pagination: &filters.Pagination{Limit: 10},
			Filters:    updateTimeDateFilter,
		})
		require.Nil(t, err)
		assert.Len(t, res4, 1)
		assert.Equal(t, testID, res4[0].ID)
	})
}

// Cannot filter for property length without enabling in the InvertedIndexConfig
func TestFilterPropertyLengthError(t *testing.T) {
	class := createClassWithEverything(false, false)
	migrator, repo, schemaGetter := createRepo(t)
	defer repo.Shutdown(context.Background())
	err := migrator.AddClass(context.Background(), class, schemaGetter.shardState)
	require.Nil(t, err)
	// update schema getter so it's in sync with class
	schemaGetter.schema = schema.Schema{
		Objects: &models.Schema{
			Classes: []*models.Class{class},
		},
	}

	LengthFilter := &filters.LocalFilter{
		Root: &filters.Clause{
			Operator: filters.OperatorEqual,
			On: &filters.Path{
				Class:    schema.ClassName(carClass.Class),
				Property: "len(" + schema.PropertyName(class.Properties[0].Name) + ")",
			},
			Value: &filters.Value{
				Value: 1,
				Type:  dtInt,
			},
		},
	}

	params := dto.GetParams{
		SearchVector: []float32{0.1, 0.1, 0.1, 1.1, 0.1},
		ClassName:    class.Class,
		Pagination:   &filters.Pagination{Limit: 5},
		Filters:      LengthFilter,
	}
	_, err = repo.ClassSearch(context.Background(), params)
	require.NotNil(t, err)
}

func msToRFC3339(ms int64) time.Time {
	sec, ns := splitMilliTimestamp(ms)
	return time.Unix(sec, ns)
}

// splitMilliTimestamp allows us to take a timestamp
// in unix epoch milliseconds, and split it into the
// needed seconds/nanoseconds required by `time.Unix`.
// once weaviate supports go version >= 1.17, we can
// remove this func and just pass `ms` to `time.UnixMilli`
func splitMilliTimestamp(ms int64) (sec int64, ns int64) {
	// remove 3 least significant digits of `ms`
	// so we end up with the seconds/nanoseconds
	// needed to convert to RFC3339 formatted
	// timestamp.
	for i := int64(0); i < 3; i++ {
		ns += int64(math.Pow(float64(10), float64(i))) * (ms % 10)
		ms /= 10
	}

	// after removing 3 least significant digits,
	// ms now represents the timestamp in seconds
	sec = ms

	// the least 3 significant digits only represent
	// milliseconds, and need to be converted to nano
	ns *= 1e6

	return
}<|MERGE_RESOLUTION|>--- conflicted
+++ resolved
@@ -51,26 +51,20 @@
 		},
 		Properties: []*models.Property{
 			{
-<<<<<<< HEAD
-				Name:         "name",
+				Name:         "initialWithIINil",
 				DataType:     schema.DataTypeText.PropString(),
 				Tokenization: models.PropertyTokenizationWhitespace,
-=======
-				Name:         "initialWithIINil",
-				DataType:     []string{"string"},
-				Tokenization: "word",
->>>>>>> db24f461
 			},
 			{
 				Name:          "initialWithIITrue",
-				DataType:      []string{"string"},
-				Tokenization:  "word",
+				DataType:      schema.DataTypeText.PropString(),
+				Tokenization:  models.PropertyTokenizationWhitespace,
 				IndexInverted: truePointer(),
 			},
 			{
 				Name:          "initialWithoutII",
-				DataType:      []string{"string"},
-				Tokenization:  "word",
+				DataType:      schema.DataTypeText.PropString(),
+				Tokenization:  models.PropertyTokenizationWhitespace,
 				IndexInverted: falsePointer(),
 			},
 		},
@@ -96,38 +90,23 @@
 	migrator := NewMigrator(repo, logger)
 	require.Nil(t, migrator.AddClass(context.Background(), class, schemaGetter.shardState))
 
-<<<<<<< HEAD
-	t.Run("add class", func(t *testing.T) {
-		err := migrator.AddClass(context.Background(), class, schemaGetter.shardState)
-		require.Nil(t, err)
-	})
-	t.Run("Add additional property", func(t *testing.T) {
-		err := migrator.AddProperty(context.Background(), class.Class, &models.Property{
-			Name:         "OtherProp",
-			DataType:     schema.DataTypeText.PropString(),
-			Tokenization: models.PropertyTokenizationWhitespace,
-		})
-		require.Nil(t, err)
-	})
-=======
 	require.Nil(t, migrator.AddProperty(context.Background(), class.Class, &models.Property{
 		Name:         "updateWithIINil",
-		DataType:     []string{"string"},
-		Tokenization: "word",
+		DataType:     schema.DataTypeText.PropString(),
+		Tokenization: models.PropertyTokenizationWhitespace,
 	}))
 	require.Nil(t, migrator.AddProperty(context.Background(), class.Class, &models.Property{
 		Name:          "updateWithIITrue",
-		DataType:      []string{"string"},
-		Tokenization:  "word",
+		DataType:      schema.DataTypeText.PropString(),
+		Tokenization:  models.PropertyTokenizationWhitespace,
 		IndexInverted: truePointer(),
 	}))
 	require.Nil(t, migrator.AddProperty(context.Background(), class.Class, &models.Property{
 		Name:          "updateWithoutII",
-		DataType:      []string{"string"},
-		Tokenization:  "word",
+		DataType:      schema.DataTypeText.PropString(),
+		Tokenization:  models.PropertyTokenizationWhitespace,
 		IndexInverted: falsePointer(),
 	}))
->>>>>>> db24f461
 
 	t.Run("check for additional buckets", func(t *testing.T) {
 		for _, idx := range migrator.db.indices {

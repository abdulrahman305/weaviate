//                           _       _
// __      _____  __ ___   ___  __ _| |_ ___
// \ \ /\ / / _ \/ _` \ \ / / |/ _` | __/ _ \
//  \ V  V /  __/ (_| |\ V /| | (_| | ||  __/
//   \_/\_/ \___|\__,_| \_/ |_|\__,_|\__\___|
//
//  Copyright © 2016 - 2024 Weaviate B.V. All rights reserved.
//
//  CONTACT: hello@weaviate.io
//

package db

import (
	"context"
	"encoding/binary"
	"fmt"
	"math"
<<<<<<< HEAD
	"os"
=======
	"sync/atomic"
>>>>>>> 055a8e80

	"github.com/pkg/errors"
	"github.com/weaviate/weaviate/adapters/repos/db/helpers"
	"github.com/weaviate/weaviate/adapters/repos/db/inverted"
	"github.com/weaviate/weaviate/adapters/repos/db/lsmkv"
)

func (s *Shard) extendInvertedIndicesLSM(props []inverted.Property, nilProps []inverted.NilProperty,
	docID uint64,
) error {
	for _, prop := range props {
		if err := s.addToPropertyValueIndex(docID, prop); err != nil {
			return err
		}

		// add non-nil properties to the null-state inverted index, but skip internal properties (__meta_count, _id etc)
		if isMetaCountProperty(prop) || isInternalProperty(prop) {
			continue
		}

		// properties where defining a length does not make sense (floats etc.) have a negative entry as length
		if s.index.invertedIndexConfig.IndexPropertyLength && prop.Length >= 0 {
			if err := s.addToPropertyLengthIndex(prop.Name, docID, prop.Length); err != nil {
				return errors.Wrap(err, "add indexed property length")
			}
		}

		if s.index.invertedIndexConfig.IndexNullState {
			if err := s.addToPropertyNullIndex(prop.Name, docID, prop.Length == 0); err != nil {
				return errors.Wrap(err, "add indexed null state")
			}
		}
	}

	// add nil properties to the nullstate and property length inverted index
	for _, nilProperty := range nilProps {
		if s.index.invertedIndexConfig.IndexPropertyLength && nilProperty.AddToPropertyLength {
			if err := s.addToPropertyLengthIndex(nilProperty.Name, docID, 0); err != nil {
				return errors.Wrap(err, "add indexed property length")
			}
		}

		if s.index.invertedIndexConfig.IndexNullState {
			if err := s.addToPropertyNullIndex(nilProperty.Name, docID, true); err != nil {
				return errors.Wrap(err, "add indexed null state")
			}
		}
	}

	return nil
}

func (s *Shard) addToPropertyValueIndex(docID uint64, property inverted.Property) error {
	if property.HasFilterableIndex {
		bucketValue := s.store.Bucket(helpers.BucketFromPropNameLSM(property.Name))
		if bucketValue == nil {
			return errors.Errorf("no bucket for prop '%s' found", property.Name)
		}

		for _, item := range property.Items {
			key := item.Data
			if err := s.addToPropertySetBucket(bucketValue, docID, key); err != nil {
				return errors.Wrapf(err, "failed adding to prop '%s' value bucket", property.Name)
			}
		}
	}

	if property.HasSearchableIndex {
		bucketValue := s.store.Bucket(helpers.BucketSearchableFromPropNameLSM(property.Name))
		if bucketValue == nil {
			return errors.Errorf("no bucket searchable for prop '%s' found", property.Name)
		}
		propLen := float32(0)

		if os.Getenv("COMPUTE_PROPLENGTH_WITH_DUPS") == "true" {
			// Iterating over all items to calculate the property length, which is the sum of all term frequencies
			for _, item := range property.Items {
				propLen += item.TermFrequency
			}
		} else {
			// This is the old way of calculating the property length, which counts terms that show up multiple times only once,
			// which is not standard for BM25
			propLen = float32(len(property.Items))
		}
		for _, item := range property.Items {
			key := item.Data
			pair := s.pairPropertyWithFrequency(docID, item.TermFrequency, propLen)
			if err := s.addToPropertyMapBucket(bucketValue, pair, key); err != nil {
				return errors.Wrapf(err, "failed adding to prop '%s' value bucket", property.Name)
			}
		}
	}

	if property.HasRangeableIndex {
		bucketValue := s.store.Bucket(helpers.BucketRangeableFromPropNameLSM(property.Name))
		if bucketValue == nil {
			return errors.Errorf("no bucket rangeable for prop '%s' found", property.Name)
		}

		for _, item := range property.Items {
			key := item.Data
			if err := s.addToPropertyRangeBucket(bucketValue, docID, key); err != nil {
				return errors.Wrapf(err, "failed adding to prop '%s' value bucket", property.Name)
			}
		}
	}

	return nil
}

func (s *Shard) addToPropertyLengthIndex(propName string, docID uint64, length int) error {
	bucketLength := s.store.Bucket(helpers.BucketFromPropNameLengthLSM(propName))
	if bucketLength == nil {
		return errors.Errorf("no bucket for prop '%s' length found", propName)
	}

	key, err := bucketKeyPropertyLength(length)
	if err != nil {
		return errors.Wrapf(err, "failed creating key for prop '%s' length", propName)
	}
	if err := s.addToPropertySetBucket(bucketLength, docID, key); err != nil {
		return errors.Wrapf(err, "failed adding to prop '%s' length bucket", propName)
	}
	return nil
}

func (s *Shard) addToPropertyNullIndex(propName string, docID uint64, isNull bool) error {
	bucketNull := s.store.Bucket(helpers.BucketFromPropNameNullLSM(propName))
	if bucketNull == nil {
		return errors.Errorf("no bucket for prop '%s' null found", propName)
	}

	key, err := bucketKeyPropertyNull(isNull)
	if err != nil {
		return errors.Wrapf(err, "failed creating key for prop '%s' null", propName)
	}
	if err := s.addToPropertySetBucket(bucketNull, docID, key); err != nil {
		return errors.Wrapf(err, "failed adding to prop '%s' null bucket", propName)
	}
	return nil
}

func (s *Shard) pairPropertyWithFrequency(docID uint64, freq, propLen float32) lsmkv.MapPair {
	// 8 bytes for doc id, 4 bytes for frequency, 4 bytes for prop term length
	buf := make([]byte, 16)

	// Shard Index version 2 requires BigEndian for sorting, if the shard was
	// built prior assume it uses LittleEndian
	if s.versioner.Version() < 2 {
		binary.LittleEndian.PutUint64(buf[0:8], docID)
	} else {
		binary.BigEndian.PutUint64(buf[0:8], docID)
	}
	binary.LittleEndian.PutUint32(buf[8:12], math.Float32bits(freq))
	binary.LittleEndian.PutUint32(buf[12:16], math.Float32bits(propLen))

	return lsmkv.MapPair{
		Key:   buf[:8],
		Value: buf[8:],
	}
}

func (s *Shard) addToPropertyMapBucket(bucket *lsmkv.Bucket, pair lsmkv.MapPair, key []byte) error {
	lsmkv.MustBeExpectedStrategy(bucket.Strategy(), lsmkv.StrategyMapCollection)

	return bucket.MapSet(key, pair)
}

func (s *Shard) addToPropertySetBucket(bucket *lsmkv.Bucket, docID uint64, key []byte) error {
	lsmkv.MustBeExpectedStrategy(bucket.Strategy(), lsmkv.StrategySetCollection, lsmkv.StrategyRoaringSet)

	if bucket.Strategy() == lsmkv.StrategySetCollection {
		docIDBytes := make([]byte, 8)
		binary.LittleEndian.PutUint64(docIDBytes, docID)

		return bucket.SetAdd(key, [][]byte{docIDBytes})
	}

	return bucket.RoaringSetAddOne(key, docID)
}

func (s *Shard) addToPropertyRangeBucket(bucket *lsmkv.Bucket, docID uint64, key []byte) error {
	lsmkv.MustBeExpectedStrategy(bucket.Strategy(), lsmkv.StrategyRoaringSetRange)

	if len(key) != 8 {
		return fmt.Errorf("shard: invalid value length %d, should be 8 bytes", len(key))
	}

	return bucket.RoaringSetRangeAdd(binary.BigEndian.Uint64(key), docID)
}

func (s *Shard) batchExtendInvertedIndexItemsLSMNoFrequency(b *lsmkv.Bucket,
	item inverted.MergeItem,
) error {
	if b.Strategy() != lsmkv.StrategySetCollection && b.Strategy() != lsmkv.StrategyRoaringSet {
		panic("prop has no frequency, but bucket does not have 'Set' nor 'RoaringSet' strategy")
	}

	if b.Strategy() == lsmkv.StrategyRoaringSet {
		docIDs := make([]uint64, len(item.DocIDs))
		for i, idTuple := range item.DocIDs {
			docIDs[i] = idTuple.DocID
		}
		return b.RoaringSetAddList(item.Data, docIDs)
	}

	docIDs := make([][]byte, len(item.DocIDs))
	for i, idTuple := range item.DocIDs {
		docIDs[i] = make([]byte, 8)
		binary.LittleEndian.PutUint64(docIDs[i], idTuple.DocID)
	}

	return b.SetAdd(item.Data, docIDs)
}

func (s *Shard) SetPropertyLengths(props []inverted.Property) error {
	for _, prop := range props {
		if !prop.HasSearchableIndex {
			continue
		}

		if err := s.GetPropertyLengthTracker().TrackProperty(prop.Name, float32(len(prop.Items))); err != nil {
			return err
		}

	}

	return nil
}

func (s *Shard) subtractPropLengths(props []inverted.Property) error {
	for _, prop := range props {
		if !prop.HasSearchableIndex {
			continue
		}

		if err := s.GetPropertyLengthTracker().UnTrackProperty(prop.Name, float32(len(prop.Items))); err != nil {
			return err
		}

	}

	return nil
}

func (s *Shard) extendDimensionTrackerLSM(
	dimLength int, docID uint64,
) error {
	return s.addToDimensionBucket(dimLength, docID, "", false)
}

func (s *Shard) extendDimensionTrackerForVecLSM(
	dimLength int, docID uint64, vecName string,
) error {
	if vecName == "" {
		return fmt.Errorf("vector name can not be empty")
	}
	return s.addToDimensionBucket(dimLength, docID, vecName, false)
}

var uniqueCounter atomic.Uint64

// GenerateUniqueString generates a random string of the specified length
func GenerateUniqueString(length int) (string, error) {
	uniqueCounter.Add(1)
	return fmt.Sprintf("%v", uniqueCounter.Load()), nil
}

// Empty the dimensions bucket, quickly and efficiently
func (s *Shard) resetDimensionsLSM() error {
	// Load the current one, or an empty one if it doesn't exist
	err := s.store.CreateOrLoadBucket(context.Background(),
		helpers.DimensionsBucketLSM,
		s.memtableDirtyConfig(),
		lsmkv.WithStrategy(lsmkv.StrategyMapCollection),
		lsmkv.WithPread(s.index.Config.AvoidMMap),
		lsmkv.WithAllocChecker(s.index.allocChecker),
		lsmkv.WithMaxSegmentSize(s.index.Config.MaxSegmentSize),
		s.segmentCleanupConfig(),
	)
	if err != nil {
		return fmt.Errorf("create dimensions bucket: %w", err)
	}

	// Fetch the actual bucket
	b := s.store.Bucket(helpers.DimensionsBucketLSM)
	if b == nil {
		return errors.Errorf("resetDimensionsLSM: no bucket dimensions")
	}

	// Create random bucket name
	name, err := GenerateUniqueString(32)
	if err != nil {
		return errors.Wrap(err, "generate unique bucket name")
	}

	// Create a new bucket with the unique name
	err = s.createDimensionsBucket(context.Background(), name)
	if err != nil {
		return errors.Wrap(err, "create temporary dimensions bucket")
	}

	// Replace the old bucket with the new one
	err = s.store.ReplaceBuckets(context.Background(), helpers.DimensionsBucketLSM, name)
	if err != nil {
		return errors.Wrap(err, "replace dimensions bucket")
	}

	return nil
}

// Key (dimensionality) | Value Doc IDs
// 128 | 1,2,4,5,17
// 128 | 1,2,4,5,17, Tombstone 4,

func (s *Shard) removeDimensionsLSM(
	dimLength int, docID uint64,
) error {
	return s.addToDimensionBucket(dimLength, docID, "", true)
}

func (s *Shard) removeDimensionsForVecLSM(
	dimLength int, docID uint64, vecName string,
) error {
	if vecName == "" {
		return fmt.Errorf("vector name can not be empty")
	}
	return s.addToDimensionBucket(dimLength, docID, vecName, true)
}

func (s *Shard) addToDimensionBucket(
	dimLength int, docID uint64, vecName string, tombstone bool,
) error {
	err := s.addDimensionsProperty(context.Background())
	if err != nil {
		return errors.Wrap(err, "add dimensions property")
	}
	b := s.store.Bucket(helpers.DimensionsBucketLSM)
	if b == nil {
		return errors.Errorf("add dimension bucket: no bucket dimensions")
	}

	tv := []byte(vecName)
	// 8 bytes for doc id (map key)
	// 4 bytes for dim count (row key)
	// len(vecName) bytes for vector name (prefix of row key)
	buf := make([]byte, 12+len(tv))
	binary.LittleEndian.PutUint64(buf[:8], docID)
	binary.LittleEndian.PutUint32(buf[8+len(tv):], uint32(dimLength))
	copy(buf[8:], tv)

	return b.MapSet(buf[8:], lsmkv.MapPair{
		Key:       buf[:8],
		Value:     []byte{},
		Tombstone: tombstone,
	})
}

func isMetaCountProperty(property inverted.Property) bool {
	return len(property.Name) > 12 && property.Name[len(property.Name)-12:] == "__meta_count"
}

func isInternalProperty(property inverted.Property) bool {
	return property.Name[0] == '_'
}<|MERGE_RESOLUTION|>--- conflicted
+++ resolved
@@ -16,11 +16,8 @@
 	"encoding/binary"
 	"fmt"
 	"math"
-<<<<<<< HEAD
 	"os"
-=======
 	"sync/atomic"
->>>>>>> 055a8e80
 
 	"github.com/pkg/errors"
 	"github.com/weaviate/weaviate/adapters/repos/db/helpers"

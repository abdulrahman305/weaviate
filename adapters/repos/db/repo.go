//                           _       _
// __      _____  __ ___   ___  __ _| |_ ___
// \ \ /\ / / _ \/ _` \ \ / / |/ _` | __/ _ \
//  \ V  V /  __/ (_| |\ V /| | (_| | ||  __/
//   \_/\_/ \___|\__,_| \_/ |_|\__,_|\__\___|
//
//  Copyright © 2016 - 2024 Weaviate B.V. All rights reserved.
//
//  CONTACT: hello@weaviate.io
//

package db

import (
	"context"
	"fmt"
	"math"
	"runtime"
	"sync"
	"sync/atomic"
	"time"

	"github.com/weaviate/weaviate/entities/storobj"

	"github.com/cenkalti/backoff/v4"
	"github.com/pkg/errors"
	"github.com/sirupsen/logrus"
	"github.com/weaviate/weaviate/adapters/repos/db/indexcheckpoint"
	"github.com/weaviate/weaviate/adapters/repos/db/queue"
	"github.com/weaviate/weaviate/cluster/router"
	"github.com/weaviate/weaviate/cluster/utils"
	enterrors "github.com/weaviate/weaviate/entities/errors"
	"github.com/weaviate/weaviate/entities/replication"
	"github.com/weaviate/weaviate/entities/schema"
	"github.com/weaviate/weaviate/usecases/config"
	configRuntime "github.com/weaviate/weaviate/usecases/config/runtime"
	"github.com/weaviate/weaviate/usecases/memwatch"
	"github.com/weaviate/weaviate/usecases/monitoring"
	"github.com/weaviate/weaviate/usecases/replica"
	schemaUC "github.com/weaviate/weaviate/usecases/schema"
	"github.com/weaviate/weaviate/usecases/sharding"
)

type DB struct {
	logger            logrus.FieldLogger
	router            *router.Router
	schemaGetter      schemaUC.SchemaGetter
	config            Config
	indices           map[string]*Index
	remoteIndex       sharding.RemoteIndexClient
	replicaClient     replica.Client
	nodeResolver      nodeResolver
	remoteNode        *sharding.RemoteNode
	promMetrics       *monitoring.PrometheusMetrics
	indexCheckpoints  *indexcheckpoint.Checkpoints
	shutdown          chan struct{}
	startupComplete   atomic.Bool
	resourceScanState *resourceScanState
	memMonitor        *memwatch.Monitor

	// indexLock is an RWMutex which allows concurrent access to various indexes,
	// but only one modification at a time. R/W can be a bit confusing here,
	// because it does not refer to write or read requests from a user's
	// perspective, but rather:
	//
	// - Read -> The array containing all indexes is read-only. In other words
	// there will never be a race condition from doing something like index :=
	// indexes[0]. What you do with the Index after retrieving it from the array
	// does not matter. Assuming that it is thread-safe (it is) you can
	// read/write from the index itself. Therefore from a user's perspective
	// something like a parallel import batch and a read-query can happen without
	// any problems.
	//
	// - Write -> The index array is being modified, for example, because a new
	// index is added. This is mutually exclusive with the other case (but
	// hopefully very short).
	//
	//
	// See also: https://github.com/weaviate/weaviate/issues/2351
	//
	// This lock should be used to avoid that the indices-map is changed while iterating over it. To
	// mark a given index in use, lock that index directly.
	indexLock sync.RWMutex

	jobQueueCh          chan job
	scheduler           *queue.Scheduler
	shutDownWg          sync.WaitGroup
	maxNumberGoroutines int
	ratePerSecond       atomic.Int64

	// in the case of metrics grouping we need to observe some metrics
	// node-centric, rather than shard-centric
	metricsObserver *nodeWideMetricsObserver

	shardLoadLimiter ShardLoadLimiter

	reindexer ShardReindexerV3
}

func (db *DB) GetSchemaGetter() schemaUC.SchemaGetter {
	return db.schemaGetter
}

func (db *DB) GetSchema() schema.Schema {
	return db.schemaGetter.GetSchemaSkipAuth()
}

func (db *DB) GetConfig() Config {
	return db.config
}

func (db *DB) GetRemoteIndex() sharding.RemoteIndexClient {
	return db.remoteIndex
}

func (db *DB) SetSchemaGetter(sg schemaUC.SchemaGetter) {
	db.schemaGetter = sg
}

func (db *DB) SetRouter(r *router.Router) {
	db.router = r
}

func (db *DB) GetScheduler() *queue.Scheduler {
	return db.scheduler
}

func (db *DB) WaitForStartup(ctx context.Context) error {
	err := db.init(ctx)
	if err != nil {
		return err
	}

	db.startupComplete.Store(true)
	db.scanResourceUsage()

	return nil
}

func (db *DB) StartupComplete() bool { return db.startupComplete.Load() }

func New(logger logrus.FieldLogger, config Config,
	remoteIndex sharding.RemoteIndexClient, nodeResolver nodeResolver,
	remoteNodesClient sharding.RemoteNodeClient, replicaClient replica.Client,
	promMetrics *monitoring.PrometheusMetrics, memMonitor *memwatch.Monitor,
) (*DB, error) {
	if memMonitor == nil {
		memMonitor = memwatch.NewDummyMonitor()
	}
	metricsRegisterer := monitoring.NoopRegisterer
	if promMetrics != nil && promMetrics.Registerer != nil {
		metricsRegisterer = promMetrics.Registerer
	}

	db := &DB{
		logger:              logger,
		config:              config,
		indices:             map[string]*Index{},
		remoteIndex:         remoteIndex,
		nodeResolver:        nodeResolver,
		remoteNode:          sharding.NewRemoteNode(nodeResolver, remoteNodesClient),
		replicaClient:       replicaClient,
		promMetrics:         promMetrics,
		shutdown:            make(chan struct{}),
		maxNumberGoroutines: int(math.Round(config.MaxImportGoroutinesFactor * float64(runtime.GOMAXPROCS(0)))),
		resourceScanState:   newResourceScanState(),
		memMonitor:          memMonitor,
		shardLoadLimiter:    NewShardLoadLimiter(metricsRegisterer, config.MaximumConcurrentShardLoads),
		reindexer:           NewShardReindexerV3Noop(),
	}

	if db.maxNumberGoroutines == 0 {
		return db, errors.New("no workers to add batch-jobs configured.")
	}
	if !asyncEnabled() {
		db.jobQueueCh = make(chan job, 100000)
		db.shutDownWg.Add(db.maxNumberGoroutines)
		for i := 0; i < db.maxNumberGoroutines; i++ {
			i := i
			enterrors.GoWrapper(func() { db.batchWorker(i == 0) }, db.logger)
		}
		// since queues are created regardless of the async setting, we need to
		// create a scheduler anyway, but there is no need to start it
		db.scheduler = queue.NewScheduler(queue.SchedulerOptions{
			Logger: logger,
		})
	} else {
		logger.Info("async indexing enabled")

		db.shutDownWg.Add(1)
		db.scheduler = queue.NewScheduler(queue.SchedulerOptions{
			Logger:  logger,
			OnClose: db.shutDownWg.Done,
		})

		db.scheduler.Start()
	}

	return db, nil
}

type Config struct {
	RootPath                            string
	QueryLimit                          int64
	QueryMaximumResults                 int64
	QueryNestedRefLimit                 int64
	ResourceUsage                       config.ResourceUsage
	MaxImportGoroutinesFactor           float64
	LazySegmentsDisabled                bool
	MemtablesFlushDirtyAfter            int
	MemtablesInitialSizeMB              int
	MemtablesMaxSizeMB                  int
	MemtablesMinActiveSeconds           int
	MemtablesMaxActiveSeconds           int
	MinMMapSize                         int64
	MaxReuseWalSize                     int64
	SegmentsCleanupIntervalSeconds      int
	SeparateObjectsCompactions          bool
	MaxSegmentSize                      int64
	TrackVectorDimensions               bool
	ServerVersion                       string
	GitHash                             string
	AvoidMMap                           bool
	DisableLazyLoadShards               bool
	ForceFullReplicasSearch             bool
	TransferInactivityTimeout           time.Duration
	LSMEnableSegmentsChecksumValidation bool
	Replication                         replication.GlobalConfig
	MaximumConcurrentShardLoads         int
	CycleManagerRoutinesFactor          int
	IndexRangeableInMemory              bool
<<<<<<< HEAD

	HNSWMaxLogSize                               int64
	HNSWDisableSnapshots                         bool
	HNSWSnapshotIntervalSeconds                  int
	HNSWSnapshotOnStartup                        bool
	HNSWSnapshotMinDeltaCommitlogsNumber         int
	HNSWSnapshotMinDeltaCommitlogsSizePercentage int
	HNSWWaitForCachePrefill                      bool
	HNSWFlatSearchConcurrency                    int
	HNSWAcornFilterRatio                         float64
	VisitedListPoolMaxSize                       int

	TenantActivityReadLogLevel  *configRuntime.DynamicValue[string]
	TenantActivityWriteLogLevel *configRuntime.DynamicValue[string]
	QuerySlowLogEnabled         *configRuntime.DynamicValue[bool]
	QuerySlowLogThreshold       *configRuntime.DynamicValue[time.Duration]
	InvertedSorterDisabled      *configRuntime.DynamicValue[bool]
=======
	TenantActivityReadLogLevel          *configRuntime.DynamicValue[string]
	TenantActivityWriteLogLevel         *configRuntime.DynamicValue[string]
	QuerySlowLogEnabled                 *configRuntime.DynamicValue[bool]
	QuerySlowLogThreshold               *configRuntime.DynamicValue[time.Duration]
	InvertedSorterDisabled              *configRuntime.DynamicValue[bool]
	MaintenanceModeEnabled              func() bool
>>>>>>> b1747cbf
}

// GetIndex returns the index if it exists or nil if it doesn't
// by default it will retry 3 times between 0-150 ms to get the index
// to handle the eventual consistency.
func (db *DB) GetIndex(className schema.ClassName) *Index {
	var (
		index  *Index
		exists bool
	)
	// TODO-RAFT remove backoff. Eventual consistency handled by versioning
	backoff.Retry(func() error {
		db.indexLock.RLock()
		defer db.indexLock.RUnlock()

		index, exists = db.indices[indexID(className)]
		if !exists {
			return fmt.Errorf("index for class %v not found locally", index)
		}
		return nil
	}, utils.NewBackoff())

	return index
}

// IndexExists returns if an index exists
func (db *DB) IndexExists(className schema.ClassName) bool {
	return db.GetIndex(className) != nil
}

// TODO-RAFT: Because of interfaces and import order we can't have this function just return the same index interface
// for both sharding and replica usage. With a refactor of the interfaces this can be done and we can remove the
// deduplication

// GetIndexForIncomingSharding returns the index if it exists or nil if it doesn't
// by default it will retry 3 times between 0-150 ms to get the index
// to handle the eventual consistency.
func (db *DB) GetIndexForIncomingSharding(className schema.ClassName) sharding.RemoteIndexIncomingRepo {
	index := db.GetIndex(className)
	if index == nil {
		return nil
	}

	return index
}

// GetIndexForIncomingReplica returns the index if it exists or nil if it doesn't
// by default it will retry 3 times between 0-150 ms to get the index
// to handle the eventual consistency.
func (db *DB) GetIndexForIncomingReplica(className schema.ClassName) replica.RemoteIndexIncomingRepo {
	index := db.GetIndex(className)
	if index == nil {
		return nil
	}

	return index
}

// DeleteIndex deletes the index
func (db *DB) DeleteIndex(className schema.ClassName) error {
	index := db.GetIndex(className)
	if index == nil {
		return nil
	}

	// drop index
	db.indexLock.Lock()
	defer db.indexLock.Unlock()

	index.dropIndex.Lock()
	defer index.dropIndex.Unlock()
	if err := index.drop(); err != nil {
		db.logger.WithField("action", "delete_index").WithField("class", className).Error(err)
	}

	delete(db.indices, indexID(className))

	if err := db.promMetrics.DeleteClass(className.String()); err != nil {
		db.logger.Error("can't delete prometheus metrics", err)
	}
	return nil
}

func (db *DB) Shutdown(ctx context.Context) error {
	db.shutdown <- struct{}{}

	if !asyncEnabled() {
		// shut down the workers that add objects to
		for i := 0; i < db.maxNumberGoroutines; i++ {
			db.jobQueueCh <- job{
				index: -1,
			}
		}
	}

	if asyncEnabled() {
		// shut down the async workers
		err := db.scheduler.Close()
		if err != nil {
			return errors.Wrap(err, "close scheduler")
		}
	}

	if db.metricsObserver != nil {
		db.metricsObserver.Shutdown()
	}

	db.indexLock.Lock()
	defer db.indexLock.Unlock()
	for id, index := range db.indices {
		if err := index.Shutdown(ctx); err != nil {
			return errors.Wrapf(err, "shutdown index %q", id)
		}
	}

	db.shutDownWg.Wait() // wait until job queue shutdown is completed

	if asyncEnabled() {
		db.indexCheckpoints.Close()
	}

	return nil
}

type job struct {
	object  *storobj.Object
	status  objectInsertStatus
	index   int
	ctx     context.Context
	batcher *objectsBatcher
}

func (db *DB) batchWorker(first bool) {
	objectCounter := 0
	checkTime := time.Now().Add(time.Second)
	for jobToAdd := range db.jobQueueCh {
		if jobToAdd.index < 0 {
			db.shutDownWg.Done()
			return
		}
		jobToAdd.batcher.storeSingleObjectInAdditionalStorage(jobToAdd.ctx, jobToAdd.object, jobToAdd.status, jobToAdd.index)
		jobToAdd.batcher.wg.Done()
		objectCounter += 1
		if first && time.Now().After(checkTime) { // only have one worker report the rate per second
			db.ratePerSecond.Store(int64(objectCounter * db.maxNumberGoroutines))

			objectCounter = 0
			checkTime = time.Now().Add(time.Second)
		}
	}
}

func (db *DB) WithReindexer(reindexer ShardReindexerV3) *DB {
	db.reindexer = reindexer
	return db
}<|MERGE_RESOLUTION|>--- conflicted
+++ resolved
@@ -229,7 +229,6 @@
 	MaximumConcurrentShardLoads         int
 	CycleManagerRoutinesFactor          int
 	IndexRangeableInMemory              bool
-<<<<<<< HEAD
 
 	HNSWMaxLogSize                               int64
 	HNSWDisableSnapshots                         bool
@@ -247,14 +246,7 @@
 	QuerySlowLogEnabled         *configRuntime.DynamicValue[bool]
 	QuerySlowLogThreshold       *configRuntime.DynamicValue[time.Duration]
 	InvertedSorterDisabled      *configRuntime.DynamicValue[bool]
-=======
-	TenantActivityReadLogLevel          *configRuntime.DynamicValue[string]
-	TenantActivityWriteLogLevel         *configRuntime.DynamicValue[string]
-	QuerySlowLogEnabled                 *configRuntime.DynamicValue[bool]
-	QuerySlowLogThreshold               *configRuntime.DynamicValue[time.Duration]
-	InvertedSorterDisabled              *configRuntime.DynamicValue[bool]
-	MaintenanceModeEnabled              func() bool
->>>>>>> b1747cbf
+	MaintenanceModeEnabled      func() bool
 }
 
 // GetIndex returns the index if it exists or nil if it doesn't

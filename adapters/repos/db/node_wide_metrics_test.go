--- conflicted
+++ resolved
@@ -38,11 +38,7 @@
 				closingCtx:          context.Background(),
 				partitioningEnabled: true,
 				shards:              shardMap{},
-<<<<<<< HEAD
-				shardCreateLocks:    esync.NewKeyLockerContext(),
-=======
 				shardCreateLocks:    esync.NewKeyRWLocker(),
->>>>>>> f0f97e8e
 			},
 			"NonMT": {
 				Config: IndexConfig{
@@ -52,11 +48,7 @@
 				closingCtx:          context.Background(),
 				partitioningEnabled: false,
 				shards:              shardMap{},
-<<<<<<< HEAD
-				shardCreateLocks:    esync.NewKeyLockerContext(),
-=======
 				shardCreateLocks:    esync.NewKeyRWLocker(),
->>>>>>> f0f97e8e
 			},
 		},
 	}

--- conflicted
+++ resolved
@@ -91,7 +91,7 @@
 			}
 
 			mockSchemaReader := schemaUC.NewMockSchemaReader(t)
-			mockSchemaReader.EXPECT().Read(mock.Anything, mock.Anything).RunAndReturn(func(className string, readFunc func(*models.Class, *sharding.State) error) error {
+			mockSchemaReader.EXPECT().Read(mock.Anything, mock.Anything, mock.Anything).RunAndReturn(func(className string, retryIfClassNotFound bool, readFunc func(*models.Class, *sharding.State) error) error {
 				return readFunc(class, originalSS)
 			}).Maybe()
 			index, err := NewIndex(context.Background(), IndexConfig{
@@ -99,13 +99,8 @@
 				RootPath:          t.TempDir(),
 				ReplicationFactor: 1,
 				ShardLoadLimiter:  NewShardLoadLimiter(monitoring.NoopRegisterer, 1),
-<<<<<<< HEAD
 			}, inverted.ConfigFromModel(class.InvertedIndexConfig),
 				hnsw.NewDefaultUserConfig(), nil, nil, mockSchemaGetter, mockSchemaReader, nil, logger, nil, nil, nil, nil, nil, class, nil, scheduler, nil, nil, NewShardReindexerV3Noop(), roaringset.NewBitmapBufPoolNoop())
-=======
-			}, originalSS, inverted.ConfigFromModel(class.InvertedIndexConfig),
-				hnsw.NewDefaultUserConfig(), nil, nil, mockSchemaGetter, nil, nil, logger, nil, nil, nil, nil, nil, class, nil, scheduler, nil, nil, NewShardReindexerV3Noop(), roaringset.NewBitmapBufPoolNoop())
->>>>>>> 24c29bb2
 			require.NoError(t, err)
 
 			shard, err := NewShard(context.Background(), nil, "shard1", index, class, nil, scheduler, nil,
@@ -259,7 +254,7 @@
 				Workers: 1,
 			})
 			mockSchemaReader := schemaUC.NewMockSchemaReader(t)
-			mockSchemaReader.EXPECT().Read(mock.Anything, mock.Anything).RunAndReturn(func(className string, readFunc func(*models.Class, *sharding.State) error) error {
+			mockSchemaReader.EXPECT().Read(mock.Anything, mock.Anything, mock.Anything).RunAndReturn(func(className string, retryIfClassNotFound bool, readFunc func(*models.Class, *sharding.State) error) error {
 				return readFunc(class, initialState)
 			}).Maybe()
 			// Create index with proper configuration
@@ -269,13 +264,8 @@
 				ReplicationFactor:     1,
 				ShardLoadLimiter:      NewShardLoadLimiter(monitoring.NoopRegisterer, 1),
 				DisableLazyLoadShards: !tt.lazyLoading, // Enable lazy loading when lazyLoading is true
-<<<<<<< HEAD
 			}, inverted.ConfigFromModel(class.InvertedIndexConfig),
 				hnsw.NewDefaultUserConfig(), nil, nil, mockSchemaGetter, mockSchemaReader, nil, logger, nil, nil, nil, nil, nil, class, nil, scheduler, nil, memwatch.NewDummyMonitor(), NewShardReindexerV3Noop(), roaringset.NewBitmapBufPoolNoop())
-=======
-			}, initialState, inverted.ConfigFromModel(class.InvertedIndexConfig),
-				hnsw.NewDefaultUserConfig(), nil, nil, mockSchemaGetter, nil, nil, logger, nil, nil, nil, nil, nil, class, nil, scheduler, nil, memwatch.NewDummyMonitor(), NewShardReindexerV3Noop(), roaringset.NewBitmapBufPoolNoop())
->>>>>>> 24c29bb2
 			require.NoError(t, err)
 
 			// Initialize shards
@@ -369,7 +359,7 @@
 	}
 
 	mockSchemaReader := schemaUC.NewMockSchemaReader(t)
-	mockSchemaReader.EXPECT().Read(mock.Anything, mock.Anything).RunAndReturn(func(className string, readFunc func(*models.Class, *sharding.State) error) error {
+	mockSchemaReader.EXPECT().Read(mock.Anything, mock.Anything, mock.Anything).RunAndReturn(func(className string, retryIfClassNotFound bool, readFunc func(*models.Class, *sharding.State) error) error {
 		return readFunc(class, originalSS)
 	}).Maybe()
 	index, err := NewIndex(context.Background(), IndexConfig{
@@ -377,13 +367,10 @@
 		RootPath:          t.TempDir(),
 		ReplicationFactor: 1,
 		ShardLoadLimiter:  NewShardLoadLimiter(monitoring.NoopRegisterer, 1),
-<<<<<<< HEAD
 	}, inverted.ConfigFromModel(class.InvertedIndexConfig),
-		hnsw.NewDefaultUserConfig(), nil, nil, mockSchemaGetter, mockSchemaReader, nil, logger, nil, nil, nil, nil, nil, class, nil, scheduler, nil, nil, NewShardReindexerV3Noop(), roaringset.NewBitmapBufPoolNoop())
-=======
-	}, originalSS, inverted.ConfigFromModel(class.InvertedIndexConfig),
-		hnsw.NewDefaultUserConfig(), nil, nil, mockSchemaGetter, nil, nil, logger, nil, nil, nil, nil, nil, class, nil, scheduler, nil, nil, NewShardReindexerV3Noop(), roaringset.NewBitmapBufPoolNoop())
->>>>>>> 24c29bb2
+		hnsw.NewDefaultUserConfig(), nil, nil, mockSchemaGetter,
+		mockSchemaReader, nil, logger, nil, nil, nil, nil, nil, class, nil, scheduler, nil, nil,
+		NewShardReindexerV3Noop(), roaringset.NewBitmapBufPoolNoop())
 	require.NoError(t, err)
 
 	shard, err := NewShard(context.Background(), nil, "shard1", index, class, nil, scheduler, nil,

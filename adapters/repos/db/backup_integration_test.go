//                           _       _
// __      _____  __ ___   ___  __ _| |_ ___
// \ \ /\ / / _ \/ _` \ \ / / |/ _` | __/ _ \
//  \ V  V /  __/ (_| |\ V /| | (_| | ||  __/
//   \_/\_/ \___|\__,_| \_/ |_|\__,_|\__\___|
//
//  Copyright © 2016 - 2025 Weaviate B.V. All rights reserved.
//
//  CONTACT: hello@weaviate.io
//

//go:build integrationTest

package db

import (
	"context"
	"fmt"
	"os"
	"path"
	"path/filepath"
	"regexp"
	"testing"
	"time"

	schemaUC "github.com/weaviate/weaviate/usecases/schema"
	"github.com/weaviate/weaviate/usecases/sharding"

	"github.com/stretchr/testify/mock"
	replicationTypes "github.com/weaviate/weaviate/cluster/replication/types"
	"github.com/weaviate/weaviate/usecases/cluster"

	"github.com/sirupsen/logrus/hooks/test"
	"github.com/stretchr/testify/assert"
	"github.com/stretchr/testify/require"
	"github.com/weaviate/weaviate/entities/models"
	"github.com/weaviate/weaviate/entities/schema"
	"github.com/weaviate/weaviate/entities/storobj"
	enthnsw "github.com/weaviate/weaviate/entities/vectorindex/hnsw"
	"github.com/weaviate/weaviate/usecases/memwatch"
)

func TestBackup_DBLevel(t *testing.T) {
	t.Run("successful backup creation", func(t *testing.T) {
		ctx := testCtx()
		dirName := t.TempDir()
		className := "DBLevelBackupClass"
		backupID := "backup1"
		now := time.Now()

		db := setupTestDB(t, dirName, makeTestClass(className))
		defer func() {
			require.Nil(t, db.Shutdown(context.Background()))
		}()

		t.Run("insert data", func(t *testing.T) {
			require.Nil(t, db.PutObject(ctx, &models.Object{
				Class:              className,
				CreationTimeUnix:   now.UnixNano(),
				ID:                 "ff9fcae5-57b8-431c-b8e2-986fd78f5809",
				LastUpdateTimeUnix: now.UnixNano(),
				Vector:             []float32{1, 2, 3},
				VectorWeights:      nil,
			}, []float32{1, 2, 3}, nil, nil, nil, 0))
		})

		expectedNodeName := "node1"
		shards, err := db.schemaReader.Shards(className)
		require.Nil(t, err)
		expectedShardName := shards[0]
		testShd := db.GetIndex(schema.ClassName(className)).shards.Load(expectedShardName)
		expectedCounterPath, _ := filepath.Rel(testShd.Index().Config.RootPath, testShd.Counter().FileName())
		expectedCounter, err := os.ReadFile(testShd.Counter().FileName())
		require.Nil(t, err)
		expectedPropLengthPath, _ := filepath.Rel(testShd.Index().Config.RootPath, testShd.GetPropertyLengthTracker().FileName())
		expectedShardVersionPath, _ := filepath.Rel(testShd.Index().Config.RootPath, testShd.Versioner().path)
		expectedShardVersion, err := os.ReadFile(testShd.Versioner().path)
		require.Nil(t, err)
		expectedPropLength, err := os.ReadFile(testShd.GetPropertyLengthTracker().FileName())
		require.Nil(t, err)
		var expectedShardState []byte
		err = testShd.Index().schemaReader.Read(className, true, func(class *models.Class, state *sharding.State) error {
			var jsonErr error
			expectedShardState, jsonErr = state.JSON()
			return jsonErr
		})
		require.Nil(t, err)
		expectedSchema, err := testShd.Index().getSchema.GetSchemaSkipAuth().
			Objects.Classes[0].MarshalBinary()
		require.Nil(t, err)

		classes := db.ListBackupable()

		t.Run("doesn't fail on casing permutation of existing class", func(t *testing.T) {
			err := db.Backupable(ctx, []string{"DBLeVELBackupClass"})
			require.NotNil(t, err)
			require.Equal(t, "class DBLeVELBackupClass doesn't exist", err.Error())
		})

		t.Run("create backup", func(t *testing.T) {
			err := db.Backupable(ctx, classes)
			assert.Nil(t, err)

			ch := db.BackupDescriptors(ctx, backupID, classes)

			for d := range ch {
				assert.Equal(t, className, d.Name)
				assert.Len(t, d.Shards, len(classes))
				for _, shd := range d.Shards {
					assert.Equal(t, expectedShardName, shd.Name)
					assert.Equal(t, expectedNodeName, shd.Node)
					assert.NotEmpty(t, shd.Files)
					for _, f := range shd.Files {
						assert.NotEmpty(t, f)
					}
					assert.Equal(t, expectedCounterPath, shd.DocIDCounterPath)
					assert.Equal(t, expectedCounter, shd.DocIDCounter)
					assert.Equal(t, expectedPropLengthPath, shd.PropLengthTrackerPath)
					assert.Equal(t, expectedPropLength, shd.PropLengthTracker)
					assert.Equal(t, expectedShardVersionPath, shd.ShardVersionPath)
					assert.Equal(t, expectedShardVersion, shd.Version)
				}
				assert.Equal(t, expectedShardState, d.ShardingState)
				assert.Equal(t, expectedSchema, d.Schema)
			}
		})

		t.Run("release backup", func(t *testing.T) {
			for _, class := range classes {
				err := db.ReleaseBackup(ctx, backupID, class)
				assert.Nil(t, err)
			}
		})

		t.Run("node names from shards", func(t *testing.T) {
			res, err := db.Shards(ctx, className)
			assert.NoError(t, err)
			assert.Len(t, res, 1)
			assert.Equal(t, "node1", res[0])
		})

		t.Run("get all classes", func(t *testing.T) {
			res := db.ListClasses(ctx)
			assert.Len(t, res, 1)
			assert.Equal(t, className, res[0])
		})
	})

	t.Run("failed backup creation from expired context", func(t *testing.T) {
		ctx := testCtx()
		dirName := t.TempDir()
		className := "DBLevelBackupClass"
		backupID := "backup1"
		now := time.Now()

		db := setupTestDB(t, dirName, makeTestClass(className))
		defer func() {
			require.Nil(t, db.Shutdown(context.Background()))
		}()

		t.Run("insert data", func(t *testing.T) {
			require.Nil(t, db.PutObject(ctx, &models.Object{
				Class:              className,
				CreationTimeUnix:   now.UnixNano(),
				ID:                 "ff9fcae5-57b8-431c-b8e2-986fd78f5809",
				LastUpdateTimeUnix: now.UnixNano(),
				Vector:             []float32{1, 2, 3},
				VectorWeights:      nil,
			}, []float32{1, 2, 3}, nil, nil, nil, 9))
		})

		t.Run("fail with expired context", func(t *testing.T) {
			classes := db.ListBackupable()

			err := db.Backupable(ctx, classes)
			assert.Nil(t, err)

			timeoutCtx, cancel := context.WithTimeout(context.Background(), 0)
			defer cancel()

			ch := db.BackupDescriptors(timeoutCtx, backupID, classes)
			for d := range ch {
				require.NotNil(t, d.Error)
				assert.Contains(t, d.Error.Error(), "context deadline exceeded")
			}
		})
	})
}

func TestBackup_BucketLevel(t *testing.T) {
	ctx := testCtx()
	className := "BucketLevelBackup"
	shard, _ := testShard(t, ctx, className)

	t.Run("insert data", func(t *testing.T) {
		err := shard.PutObject(ctx,
			&storobj.Object{
				MarshallerVersion: 1,
				Object: models.Object{
					ID:    "8c29da7a-600a-43dc-85fb-83ab2b08c294",
					Class: className,
					Properties: map[string]interface{}{
						"stringField": "somevalue",
					},
				},
			})
		require.Nil(t, err)
	})

	t.Run("perform backup sequence", func(t *testing.T) {
		objBucket := shard.Store().Bucket("objects")
		require.NotNil(t, objBucket)

		err := shard.Store().PauseCompaction(ctx)
		require.Nil(t, err)

		err = objBucket.FlushMemtable()
		require.Nil(t, err)

		files, err := objBucket.ListFiles(ctx, shard.Index().Config.RootPath)
		require.Nil(t, err)

		t.Run("check ListFiles, results", func(t *testing.T) {
			assert.Len(t, files, 5)

			// build regex to get very close approximation to the expected
			// contents of the ListFiles result. the only thing we can't
			// know for sure is the actual name of the segment group, hence
			// the `.*`
			re := path.Clean(fmt.Sprintf("%s\\/.*\\.(wal|db|bloom|cna)", shard.Index().Config.RootPath))

			// we expect to see only four files inside the bucket at this point:
			//   1. a *.db file - the segment itself
			//   2. a *.bloom file - the segments' bloom filter (only since v1.17)
			//   3. a *.secondary.0.bloom file - the bloom filter for the secondary index at pos 0 (only since v1.17)
			//   4. a *.secondary.1.bloom file - the bloom filter for the secondary index at pos 1 (only since v1.25)
			//   5. a *.cna file - th segment's count net additions (only since v1.17)
			//
			// These files are created when the memtable is flushed, and the new
			// segment is initialized. Both happens as a result of calling
			// FlushMemtable().
			for i := range files {
				isMatch, err := regexp.MatchString(re, files[i])
				assert.Nil(t, err)
				assert.True(t, isMatch, files[i])
			}

			// check that we have one of each: *.db
			exts := make([]string, 5)
			for i, file := range files {
				exts[i] = filepath.Ext(file)
			}
			assert.Contains(t, exts, ".db")    // the main segment
			assert.Contains(t, exts, ".cna")   // the segment's count net additions
			assert.Contains(t, exts, ".bloom") // matches both bloom filters (primary+secondary ones)
		})

		err = shard.Store().ResumeCompaction(ctx)
		require.Nil(t, err)
	})

	t.Run("cleanup", func(t *testing.T) {
		require.Nil(t, shard.Shutdown(ctx))
		require.Nil(t, os.RemoveAll(shard.Index().Config.RootPath))
	})
}

func setupTestDB(t *testing.T, rootDir string, classes ...*models.Class) *DB {
	logger, _ := test.NewNullLogger()

	shardState := singleShardState()
	schemaGetter := &fakeSchemaGetter{
		schema:     schema.Schema{Objects: &models.Schema{Classes: nil}},
		shardState: shardState,
	}
	mockSchemaReader := schemaUC.NewMockSchemaReader(t)
	mockSchemaReader.EXPECT().Shards(mock.Anything).Return(shardState.AllPhysicalShards(), nil).Maybe()
	mockSchemaReader.EXPECT().Read(mock.Anything, mock.Anything, mock.Anything).RunAndReturn(func(className string, retryIfClassNotFound bool, readFunc func(*models.Class, *sharding.State) error) error {
		class := &models.Class{Class: className}
		return readFunc(class, shardState)
	}).Maybe()
	mockSchemaReader.EXPECT().ReadOnlySchema().Return(models.Schema{Classes: classes}).Maybe()
	mockSchemaReader.EXPECT().ShardReplicas(mock.Anything, mock.Anything).Return([]string{"node1"}, nil).Maybe()
	mockReplicationFSMReader := replicationTypes.NewMockReplicationFSMReader(t)
	mockReplicationFSMReader.EXPECT().FilterOneShardReplicasRead(mock.Anything, mock.Anything, mock.Anything).Return([]string{"node1"}).Maybe()
	mockReplicationFSMReader.EXPECT().FilterOneShardReplicasWrite(mock.Anything, mock.Anything, mock.Anything).Return([]string{"node1"}, nil).Maybe()
	mockNodeSelector := cluster.NewMockNodeSelector(t)
	mockNodeSelector.EXPECT().LocalName().Return("node1").Maybe()
	mockNodeSelector.EXPECT().NodeHostname(mock.Anything).Return("node1", true).Maybe()
	db, err := New(logger, "node1", Config{
		MemtablesFlushDirtyAfter:  60,
		RootPath:                  rootDir,
		QueryMaximumResults:       10,
		MaxImportGoroutinesFactor: 1,
	}, &FakeRemoteClient{}, &FakeNodeResolver{}, &FakeRemoteNodeClient{}, &FakeReplicationClient{}, nil, memwatch.NewDummyMonitor(),
		mockNodeSelector, mockSchemaReader, mockReplicationFSMReader)
	require.Nil(t, err)
	db.SetSchemaGetter(schemaGetter)
	require.Nil(t, db.WaitForStartup(testCtx()))
	migrator := NewMigrator(db, logger, "node1")

	for _, class := range classes {
		require.Nil(t,
			migrator.AddClass(context.Background(), class))
	}

	// update schema getter so it's in sync with class
	schemaGetter.schema = schema.Schema{
		Objects: &models.Schema{
			Classes: classes,
		},
	}

	return db
}

func TestDB_Shards(t *testing.T) {
	ctx := testCtx()
	logger, _ := test.NewNullLogger()

	t.Run("single shard with single node", func(t *testing.T) {
		className := "SingleShardClass"

		shardState := &sharding.State{
			Physical: map[string]sharding.Physical{
				"shard1": {
					Name:           "shard1",
					BelongsToNodes: []string{"node1"},
				},
			},
		}

		mockSchemaReader := schemaUC.NewMockSchemaReader(t)
		mockSchemaReader.EXPECT().Read(className, mock.Anything, mock.Anything).RunAndReturn(
			func(className string, retryIfClassNotFound bool, readFunc func(*models.Class, *sharding.State) error) error {
				class := &models.Class{Class: className}
				return readFunc(class, shardState)
			},
		)

		db := &DB{
			logger:       logger,
			schemaReader: mockSchemaReader,
		}

		nodes, err := db.Shards(ctx, className)
		assert.NoError(t, err)
		assert.Len(t, nodes, 1)
		assert.Equal(t, "node1", nodes[0])
	})

	t.Run("single shard with multiple nodes", func(t *testing.T) {
		className := "SingleShardMultiNodeClass"

		shardState := &sharding.State{
			Physical: map[string]sharding.Physical{
				"shard1": {
					Name:           "shard1",
					BelongsToNodes: []string{"node1", "node2", "node3"},
				},
			},
		}

		mockSchemaReader := schemaUC.NewMockSchemaReader(t)
		mockSchemaReader.EXPECT().Read(className, mock.Anything, mock.Anything).RunAndReturn(
			func(className string, retryIfClassNotFound bool, readFunc func(*models.Class, *sharding.State) error) error {
				class := &models.Class{Class: className}
				return readFunc(class, shardState)
			},
		)

		db := &DB{
			logger:       logger,
			schemaReader: mockSchemaReader,
		}

		nodes, err := db.Shards(ctx, className)
		assert.NoError(t, err)
		assert.Len(t, nodes, 3)
		assert.Contains(t, nodes, "node1")
		assert.Contains(t, nodes, "node2")
		assert.Contains(t, nodes, "node3")
	})

	t.Run("multiple shards with overlapping nodes", func(t *testing.T) {
		className := "MultiShardClass"

		shardState := &sharding.State{
			Physical: map[string]sharding.Physical{
				"shard1": {
					Name:           "shard1",
					BelongsToNodes: []string{"node1", "node2"},
				},
				"shard2": {
					Name:           "shard2",
					BelongsToNodes: []string{"node2", "node3"},
				},
				"shard3": {
					Name:           "shard3",
					BelongsToNodes: []string{"node1", "node3"},
				},
			},
		}

		mockSchemaReader := schemaUC.NewMockSchemaReader(t)
		mockSchemaReader.EXPECT().Read(className, mock.Anything, mock.Anything).RunAndReturn(
			func(className string, retryIfClassNotFound bool, readFunc func(*models.Class, *sharding.State) error) error {
				class := &models.Class{Class: className}
				return readFunc(class, shardState)
			},
		)

		db := &DB{
			logger:       logger,
			schemaReader: mockSchemaReader,
		}

		nodes, err := db.Shards(ctx, className)
		assert.NoError(t, err)
		assert.Len(t, nodes, 3)
		assert.Contains(t, nodes, "node1")
		assert.Contains(t, nodes, "node2")
		assert.Contains(t, nodes, "node3")
	})

	t.Run("multiple shards with distinct nodes", func(t *testing.T) {
		className := "MultiShardDistinctClass"

		shardState := &sharding.State{
			Physical: map[string]sharding.Physical{
				"shard1": {
					Name:           "shard1",
					BelongsToNodes: []string{"node1"},
				},
				"shard2": {
					Name:           "shard2",
					BelongsToNodes: []string{"node2"},
				},
				"shard3": {
					Name:           "shard3",
					BelongsToNodes: []string{"node3"},
				},
			},
		}

		mockSchemaReader := schemaUC.NewMockSchemaReader(t)
		mockSchemaReader.EXPECT().Read(className, mock.Anything, mock.Anything).RunAndReturn(
			func(className string, retryIfClassNotFound bool, readFunc func(*models.Class, *sharding.State) error) error {
				class := &models.Class{Class: className}
				return readFunc(class, shardState)
			},
		)

		db := &DB{
			logger:       logger,
			schemaReader: mockSchemaReader,
		}

		nodes, err := db.Shards(ctx, className)
		assert.NoError(t, err)
		assert.Len(t, nodes, 3)
		assert.Contains(t, nodes, "node1")
		assert.Contains(t, nodes, "node2")
		assert.Contains(t, nodes, "node3")
	})

	t.Run("no shards for class", func(t *testing.T) {
		className := "EmptyClass"

		// Empty physical shards
		shardState := &sharding.State{
			Physical: map[string]sharding.Physical{},
		}

		mockSchemaReader := schemaUC.NewMockSchemaReader(t)
		mockSchemaReader.EXPECT().Read(className, mock.Anything, mock.Anything).RunAndReturn(
			func(className string, retryIfClassNotFound bool, readFunc func(*models.Class, *sharding.State) error) error {
				class := &models.Class{Class: className}
				return readFunc(class, shardState)
			},
		)

		db := &DB{
			logger:       logger,
			schemaReader: mockSchemaReader,
		}

		nodes, err := db.Shards(ctx, className)
		assert.NoError(t, err)
		assert.Len(t, nodes, 0)
		assert.Equal(t, []string{}, nodes)
	})

	t.Run("invalid sharding state (nil)", func(t *testing.T) {
		className := "NilStateClass"

		mockSchemaReader := schemaUC.NewMockSchemaReader(t)
<<<<<<< HEAD
		expectedErrorMsg := "invalid sharding state: state is nil"
		mockSchemaReader.EXPECT().
			Read(className, mock.Anything).
			Return(fmt.Errorf("%s", expectedErrorMsg))
=======
		mockSchemaReader.EXPECT().Read(className, mock.Anything, mock.Anything).RunAndReturn(
			func(className string, retryIfClassNotFound bool, readFunc func(*models.Class, *sharding.State) error) error {
				class := &models.Class{Class: className}
				return readFunc(class, nil)
			},
		)
>>>>>>> 3652b765

		db := &DB{
			logger:       logger,
			schemaReader: mockSchemaReader,
		}

		nodes, err := db.Shards(ctx, className)
		require.Error(t, err)
		assert.Nil(t, nodes)
		assert.Contains(t, err.Error(), expectedErrorMsg)
	})

	t.Run("schema reader error", func(t *testing.T) {
		className := "ErrorClass"

		mockSchemaReader := schemaUC.NewMockSchemaReader(t)
		mockSchemaReader.EXPECT().Read(className, mock.Anything, mock.Anything).Return(
			fmt.Errorf("schema read failed"),
		)

		db := &DB{
			logger:       logger,
			schemaReader: mockSchemaReader,
		}

		nodes, err := db.Shards(ctx, className)
		assert.Error(t, err)
		assert.Nil(t, nodes)
		assert.Contains(t, err.Error(), "failed to read sharding state")
		assert.Contains(t, err.Error(), "schema read failed")
	})
}

func makeTestClass(className string) *models.Class {
	return &models.Class{
		VectorIndexConfig:   enthnsw.NewDefaultUserConfig(),
		InvertedIndexConfig: invertedConfig(),
		Class:               className,
		Properties: []*models.Property{
			{
				Name:         "stringProp",
				DataType:     schema.DataTypeText.PropString(),
				Tokenization: models.PropertyTokenizationWhitespace,
			},
		},
	}
}<|MERGE_RESOLUTION|>--- conflicted
+++ resolved
@@ -495,19 +495,10 @@
 		className := "NilStateClass"
 
 		mockSchemaReader := schemaUC.NewMockSchemaReader(t)
-<<<<<<< HEAD
 		expectedErrorMsg := "invalid sharding state: state is nil"
 		mockSchemaReader.EXPECT().
-			Read(className, mock.Anything).
+			Read(className, mock.Anything, mock.Anything).
 			Return(fmt.Errorf("%s", expectedErrorMsg))
-=======
-		mockSchemaReader.EXPECT().Read(className, mock.Anything, mock.Anything).RunAndReturn(
-			func(className string, retryIfClassNotFound bool, readFunc func(*models.Class, *sharding.State) error) error {
-				class := &models.Class{Class: className}
-				return readFunc(class, nil)
-			},
-		)
->>>>>>> 3652b765
 
 		db := &DB{
 			logger:       logger,

//                           _       _
// __      _____  __ ___   ___  __ _| |_ ___
// \ \ /\ / / _ \/ _` \ \ / / |/ _` | __/ _ \
//  \ V  V /  __/ (_| |\ V /| | (_| | ||  __/
//   \_/\_/ \___|\__,_| \_/ |_|\__,_|\__\___|
//
//  Copyright © 2016 - 2025 Weaviate B.V. All rights reserved.
//
//  CONTACT: hello@weaviate.io
//

//go:build integrationTest

package clusterintegrationtest

import (
	"context"
	"fmt"
	"math/rand"
	"strconv"
	"strings"
	"testing"
	"time"

	"github.com/go-openapi/strfmt"
	"github.com/google/uuid"
	"github.com/sirupsen/logrus/hooks/test"

	"github.com/stretchr/testify/assert"
	"github.com/stretchr/testify/require"
	"github.com/weaviate/weaviate/adapters/repos/db"
	"github.com/weaviate/weaviate/entities/additional"
	"github.com/weaviate/weaviate/entities/aggregation"
	"github.com/weaviate/weaviate/entities/dto"
	"github.com/weaviate/weaviate/entities/filters"
	"github.com/weaviate/weaviate/entities/models"
	"github.com/weaviate/weaviate/entities/schema"
	"github.com/weaviate/weaviate/entities/search"
	"github.com/weaviate/weaviate/entities/searchparams"
	"github.com/weaviate/weaviate/usecases/config"
	"github.com/weaviate/weaviate/usecases/modules"
	"github.com/weaviate/weaviate/usecases/objects"
)

const (
	vectorDims       = 20
	numberOfNodes    = 10
	distributedClass = "Distributed"
)

// TestDistributedSetup uses as many real components and only mocks out
// non-essential parts. Essentially we fix the shard/cluster state and schema
// as they aren't critical to this test, but use real repos and real HTTP APIs
// between the repos.
func TestDistributedSetup(t *testing.T) {
	t.Run("individual imports", func(t *testing.T) {
		dirName := setupDirectory(t)
		r := getRandomSeed()
		testDistributed(t, dirName, r, false)
	})
	t.Run("batched imports", func(t *testing.T) {
		dirName := setupDirectory(t)
		r := getRandomSeed()
		testDistributed(t, dirName, r, true)
	})
}

func testDistributed(t *testing.T, dirName string, rnd *rand.Rand, batch bool) {
	var nodes []*node
	numberOfObjects := 200

	t.Run("setup", func(t *testing.T) {
		overallShardState := multiShardState(numberOfNodes)
		for i := 0; i < numberOfNodes; i++ {
			node := &node{
				name: fmt.Sprintf("node-%d", i),
			}

<<<<<<< HEAD
=======
			node.init(dirName, shardStateSerialized, &nodes, false)
>>>>>>> edf8906b
			nodes = append(nodes, node)
		}

		for _, node := range nodes {
			node.init(t, dirName, &nodes, overallShardState)
		}
	})

	t.Run("apply schema", func(t *testing.T) {
		for i := range nodes {
			err := nodes[i].migrator.AddClass(context.Background(), class())
			require.Nil(t, err)
			err = nodes[i].migrator.AddClass(context.Background(), secondClassWithRef())
			require.Nil(t, err)
			nodes[i].schemaManager.schema.Objects.Classes = append(nodes[i].schemaManager.schema.Objects.Classes,
				class(), secondClassWithRef())
		}
	})

	data := exampleData(numberOfObjects)
	refData := exampleDataWithRefs(numberOfObjects, 5, data)

	if batch {
		t.Run("import large batch from random node", func(t *testing.T) {
			// pick a random node, but send the entire batch to this node
			node := nodes[rnd.Intn(len(nodes))]

			batchObjs := dataAsBatch(data)
			res, err := node.repo.BatchPutObjects(context.Background(), batchObjs, nil, 0)
			require.Nil(t, err)
			for _, ind := range res {
				require.Nil(t, ind.Err)
			}
		})

		t.Run("import second class without refs", func(t *testing.T) {
			// pick a random node, but send the entire batch to this node
			node := nodes[rnd.Intn(len(nodes))]

			batchObjs := dataAsBatchWithProps(refData, []string{"description"})
			res, err := node.repo.BatchPutObjects(context.Background(), batchObjs, nil, 0)
			require.Nil(t, err)
			for _, ind := range res {
				require.Nil(t, ind.Err)
			}
		})

		t.Run("import refs as batch", func(t *testing.T) {
			// pick a random node, but send the entire batch to this node
			node := nodes[rnd.Intn(len(nodes))]

			batch := refsAsBatch(refData, "toFirst")
			res, err := node.repo.AddBatchReferences(context.Background(), batch, nil, 0)
			require.Nil(t, err)
			for _, ind := range res {
				require.Nil(t, ind.Err)
			}
		})
	} else {
		t.Run("import first class by picking a random node", func(t *testing.T) {
			for _, obj := range data {
				node := nodes[rnd.Intn(len(nodes))]

				err := node.repo.PutObject(context.Background(), obj, obj.Vector, nil, nil, nil, 0)
				require.Nil(t, err)
			}
		})
		t.Run("import second class with refs by picking a random node", func(t *testing.T) {
			for _, obj := range refData {
				node := nodes[rnd.Intn(len(nodes))]

				err := node.repo.PutObject(context.Background(), obj, obj.Vector, nil, nil, nil, 0)
				require.Nil(t, err)

			}
		})
	}

	t.Run("wait for indexing to finish", func(t *testing.T) {
		for _, node := range nodes {
			time.Sleep(100 * time.Millisecond)
			node.repo.GetScheduler().Schedule(context.Background())
			node.repo.GetScheduler().WaitAll()
		}
	})

	t.Run("query individually to check if all exist using random nodes", func(t *testing.T) {
		for _, obj := range data {
			node := nodes[rnd.Intn(len(nodes))]

			ok, err := node.repo.Exists(context.Background(), distributedClass, obj.ID, nil, "")
			require.Nil(t, err)
			assert.True(t, ok)
		}
	})

	t.Run("query individually using random node", func(t *testing.T) {
		for _, obj := range data {
			node := nodes[rnd.Intn(len(nodes))]

			res, err := node.repo.ObjectByID(context.Background(), obj.ID, search.SelectProperties{}, additional.Properties{}, "")
			require.Nil(t, err)
			require.NotNil(t, res)

			// only compare string prop to avoid having to deal with parsing time
			// props
			assert.Equal(t, obj.Properties.(map[string]interface{})["description"],
				res.Object().Properties.(map[string]interface{})["description"])
		}
	})

	t.Run("perform vector searches", func(t *testing.T) {
		// note this test assumes a recall of 100% which only works with HNSW on
		// small sizes, so if we use this test suite with massive sizes, we should
		// not expect this test to succeed 100% of times anymore.
		runs := 10

		for i := 0; i < runs; i++ {
			query := make([]float32, vectorDims)
			for i := range query {
				query[i] = rnd.Float32()
			}

			groundTruth := bruteForceObjectsByQuery(data, query)

			node := nodes[rnd.Intn(len(nodes))]
			res, err := node.repo.VectorSearch(context.Background(), dto.GetParams{
				Pagination: &filters.Pagination{
					Limit: 25,
				},
				ClassName: distributedClass,
			}, []string{""}, []models.Vector{query})
			assert.Nil(t, err)
			for i, obj := range res {
				assert.Equal(t, groundTruth[i].ID, obj.ID, fmt.Sprintf("at pos %d", i))
			}
		}

		for _, obj := range data {
			node := nodes[rnd.Intn(len(nodes))]

			res, err := node.repo.ObjectByID(context.Background(), obj.ID, search.SelectProperties{}, additional.Properties{}, "")
			require.Nil(t, err)
			require.NotNil(t, res)

			// only compare string prop to avoid having to deal with parsing time
			// props
			assert.Equal(t, obj.Properties.(map[string]interface{})["description"],
				res.Object().Properties.(map[string]interface{})["description"])
		}
	})

	t.Run("query individually and resolve references", func(t *testing.T) {
		for _, obj := range refData {
			// if i == 5 {
			// 	break
			// }
			node := nodes[rnd.Intn(len(nodes))]

			res, err := node.repo.ObjectByID(context.Background(), obj.ID, search.SelectProperties{
				search.SelectProperty{
					Name:        "toFirst",
					IsPrimitive: false,
					Refs: []search.SelectClass{
						{
							ClassName: distributedClass,
							RefProperties: search.SelectProperties{
								search.SelectProperty{
									Name:        "description",
									IsPrimitive: true,
								},
							},
						},
					},
				},
			}, additional.Properties{}, "")
			require.Nil(t, err)
			require.NotNil(t, res)
			props := res.Object().Properties.(map[string]interface{})
			refProp, ok := props["toFirst"].([]interface{})
			require.True(t, ok)

			var refPayload []map[string]interface{}
			for _, res := range refProp {
				parsed, ok := res.(search.LocalRef)
				require.True(t, ok)
				refPayload = append(refPayload, map[string]interface{}{
					"description": parsed.Fields["description"],
				})
			}

			actual := manuallyResolveRef(t, obj, data, "toFirst", "description", nil)
			assert.Equal(t, actual, refPayload)
		}
	})

	t.Run("query individually with cross-ref vectors and resolve references", func(t *testing.T) {
		for _, obj := range refData {
			// if i == 1 {
			// 	break
			// }
			node := nodes[rnd.Intn(len(nodes))]

			res, err := node.repo.Object(context.Background(), obj.Class, obj.ID, search.SelectProperties{
				search.SelectProperty{
					Name:        "toFirst",
					IsPrimitive: false,
					Refs: []search.SelectClass{
						{
							ClassName: distributedClass,
							RefProperties: search.SelectProperties{
								search.SelectProperty{
									Name:        "description",
									IsPrimitive: true,
								},
							},
							AdditionalProperties: additional.Properties{
								Vector: true,
							},
						},
					},
				},
			}, additional.Properties{}, nil, "")
			require.Nil(t, err)
			require.NotNil(t, res)
			props := res.Object().Properties.(map[string]interface{})
			refProp, ok := props["toFirst"].([]interface{})
			require.True(t, ok)

			var refPayload []map[string]interface{}
			var refVector []map[string]interface{}
			for _, ref := range refProp {
				parsed, ok := ref.(search.LocalRef)
				require.True(t, ok)
				refPayload = append(refPayload, map[string]interface{}{
					"description": parsed.Fields["description"],
				})
				vector, ok := parsed.Fields["vector"].([]float32)
				require.True(t, ok)
				require.NotEmpty(t, vector)
				refVector = append(refVector, map[string]interface{}{
					"vector": vector,
				})
			}

			actual := manuallyResolveRef(t, obj, data, "toFirst", "description", nil)
			assert.Equal(t, actual, refPayload)
			actual = manuallyResolveRef(t, obj, data, "toFirst", "vector", node.repo)
			assert.Equal(t, actual, refVector)
		}
	})

	t.Run("ranked keyword search", func(t *testing.T) {
		for i := 0; i < numberOfObjects; i++ {
			description := fmt.Sprintf("object %d", i)
			keywordRanking := &searchparams.KeywordRanking{
				Query:      description,
				Properties: []string{"description"},
			}

			params := dto.GetParams{
				ClassName:      distributedClass,
				KeywordRanking: keywordRanking,
				Pagination:     &filters.Pagination{Limit: 100},
			}

			node := nodes[rnd.Intn(len(nodes))]
			res, err := node.repo.Search(context.Background(), params)
			require.Nil(t, err)
			require.NotEmpty(t, res)

			expected := strings.Join(strings.Split(description, " "), "-")
			received := res[0].Object().Properties.(map[string]interface{})["description"]
			assert.Equal(t, expected, received)
		}
	})

	t.Run("aggregate count", func(t *testing.T) {
		params := aggregation.Params{
			ClassName:        schema.ClassName(distributedClass),
			IncludeMetaCount: true,
		}

		logger, _ := test.NewNullLogger()
		node := nodes[rnd.Intn(len(nodes))]
		res, err := node.repo.Aggregate(context.Background(), params, modules.NewProvider(logger, config.Config{}))
		require.Nil(t, err)

		expectedResult := &aggregation.Result{
			Groups: []aggregation.Group{
				{
					Count: numberOfObjects,
				},
			},
		}

		assert.Equal(t, expectedResult, res)
	})

	t.Run("modify an object using patch", func(t *testing.T) {
		obj := data[0]

		node := nodes[rnd.Intn(len(nodes))]
		err := node.repo.Merge(context.Background(), objects.MergeDocument{
			Class: distributedClass,
			ID:    obj.ID,
			PrimitiveSchema: map[string]interface{}{
				"other_property": "a-value-inserted-through-merge",
			},
		}, nil, "", 0)

		require.Nil(t, err)
	})

	t.Run("verify the patched object contains the additions and orig", func(t *testing.T) {
		obj := data[0]

		node := nodes[rnd.Intn(len(nodes))]
		res, err := node.repo.ObjectByID(context.Background(), obj.ID, search.SelectProperties{}, additional.Properties{}, "")

		require.Nil(t, err)
		previousMap := obj.Properties.(map[string]interface{})
		assert.Equal(t, "a-value-inserted-through-merge", res.Object().Properties.(map[string]interface{})["other_property"])
		assert.Equal(t, previousMap["description"], res.Object().Properties.(map[string]interface{})["description"])
	})

	// This test prevents a regression on
	// https://github.com/weaviate/weaviate/issues/1775
	t.Run("query items by date filter with regular field", func(t *testing.T) {
		count := len(data) / 2 // try to match half the data objects present
		cutoff := time.Unix(0, 0).Add(time.Duration(count) * time.Hour)
		node := nodes[rnd.Intn(len(nodes))]
		res, err := node.repo.Search(context.Background(), dto.GetParams{
			Filters: &filters.LocalFilter{
				Root: &filters.Clause{
					Operator: filters.OperatorLessThan,
					On: &filters.Path{
						Class:    distributedClass,
						Property: schema.PropertyName("date_property"),
					},
					Value: &filters.Value{
						Value: cutoff,
						Type:  schema.DataTypeDate,
					},
				},
			},
			ClassName: distributedClass,
			Pagination: &filters.Pagination{
				Limit: len(data),
			},
		})

		require.Nil(t, err)
		assert.Equal(t, count, len(res))
	})

	// This test prevents a regression on
	// https://github.com/weaviate/weaviate/issues/1775
	t.Run("query items by date filter with array field", func(t *testing.T) {
		count := len(data) / 2 // try to match half the data objects present
		cutoff := time.Unix(0, 0).Add(time.Duration(count) * time.Hour)
		node := nodes[rnd.Intn(len(nodes))]
		res, err := node.repo.Search(context.Background(), dto.GetParams{
			Filters: &filters.LocalFilter{
				Root: &filters.Clause{
					Operator: filters.OperatorLessThan,
					On: &filters.Path{
						Class:    distributedClass,
						Property: schema.PropertyName("date_array_property"),
					},
					Value: &filters.Value{
						Value: cutoff,
						Type:  schema.DataTypeDate,
					},
				},
			},
			ClassName: distributedClass,
			Pagination: &filters.Pagination{
				Limit: len(data),
			},
		})

		require.Nil(t, err)
		assert.Equal(t, count, len(res))
	})

	t.Run("sort by", func(t *testing.T) {
		getPhoneNumber := func(a search.Result) *float64 {
			prop := a.Object().Properties.(map[string]interface{})["phone_property"]
			if phoneNumber, ok := prop.(*models.PhoneNumber); ok {
				phoneStr := fmt.Sprintf("%v%v", phoneNumber.CountryCode, phoneNumber.National)
				if phone, err := strconv.ParseFloat(phoneStr, 64); err == nil {
					return &phone
				}
			}
			return nil
		}
		getDate := func(a search.Result) *time.Time {
			asString := a.Object().Properties.(map[string]interface{})["date_property"].(string)
			if date, err := time.Parse(time.RFC3339, asString); err == nil {
				return &date
			}
			return nil
		}
		testData := []struct {
			name      string
			sort      []filters.Sort
			compareFn func(a, b search.Result) bool
		}{
			{
				name: "description asc",
				sort: []filters.Sort{{Path: []string{"description"}, Order: "asc"}},
				compareFn: func(a, b search.Result) bool {
					descriptionA := a.Object().Properties.(map[string]interface{})["description"].(string)
					descriptionB := b.Object().Properties.(map[string]interface{})["description"].(string)
					return strings.ToLower(descriptionA) <= strings.ToLower(descriptionB)
				},
			},
			{
				name: "description desc",
				sort: []filters.Sort{{Path: []string{"description"}, Order: "desc"}},
				compareFn: func(a, b search.Result) bool {
					descriptionA := a.Object().Properties.(map[string]interface{})["description"].(string)
					descriptionB := b.Object().Properties.(map[string]interface{})["description"].(string)
					return strings.ToLower(descriptionA) >= strings.ToLower(descriptionB)
				},
			},
			{
				name: "date_property asc",
				sort: []filters.Sort{{Path: []string{"date_property"}, Order: "asc"}},
				compareFn: func(a, b search.Result) bool {
					datePropA, datePropB := getDate(a), getDate(b)
					if datePropA != nil && datePropB != nil {
						return datePropA.Before(*datePropB)
					}
					return false
				},
			},
			{
				name: "date_property desc",
				sort: []filters.Sort{{Path: []string{"date_property"}, Order: "desc"}},
				compareFn: func(a, b search.Result) bool {
					datePropA, datePropB := getDate(a), getDate(b)
					if datePropA != nil && datePropB != nil {
						return datePropA.After(*datePropB)
					}
					return false
				},
			},
			{
				name: "int_property asc",
				sort: []filters.Sort{{Path: []string{"int_property"}, Order: "asc"}},
				compareFn: func(a, b search.Result) bool {
					intPropertyA := a.Object().Properties.(map[string]interface{})["int_property"].(float64)
					intPropertyB := b.Object().Properties.(map[string]interface{})["int_property"].(float64)
					return intPropertyA <= intPropertyB
				},
			},
			{
				name: "int_property desc",
				sort: []filters.Sort{{Path: []string{"int_property"}, Order: "desc"}},
				compareFn: func(a, b search.Result) bool {
					intPropertyA := a.Object().Properties.(map[string]interface{})["int_property"].(float64)
					intPropertyB := b.Object().Properties.(map[string]interface{})["int_property"].(float64)
					return intPropertyA >= intPropertyB
				},
			},
			{
				name: "phone_property asc",
				sort: []filters.Sort{{Path: []string{"phone_property"}, Order: "asc"}},
				compareFn: func(a, b search.Result) bool {
					phoneA, phoneB := getPhoneNumber(a), getPhoneNumber(b)
					if phoneA != nil && phoneB != nil {
						return *phoneA <= *phoneB
					}
					return false
				},
			},
			{
				name: "phone_property desc",
				sort: []filters.Sort{{Path: []string{"phone_property"}, Order: "desc"}},
				compareFn: func(a, b search.Result) bool {
					phoneA, phoneB := getPhoneNumber(a), getPhoneNumber(b)
					if phoneA != nil && phoneB != nil {
						return *phoneA >= *phoneB
					}
					return false
				},
			},
		}
		for _, td := range testData {
			t.Run(td.name, func(t *testing.T) {
				params := dto.GetParams{
					ClassName:  distributedClass,
					Sort:       td.sort,
					Pagination: &filters.Pagination{Limit: 100},
					Properties: search.SelectProperties{{Name: "description"}},
				}

				node := nodes[rnd.Intn(len(nodes))]
				res, err := node.repo.Search(context.Background(), params)
				require.Nil(t, err)
				require.NotEmpty(t, res)

				if len(res) > 1 {
					for i := 1; i < len(res); i++ {
						assert.True(t, td.compareFn(res[i-1], res[i]))
					}
				}
			})
		}
	})

	t.Run("node names by shard", func(t *testing.T) {
		for _, n := range nodes {
			nodeSet := make(map[string]bool)
			foundNodes, err := n.repo.Shards(context.Background(), distributedClass)
			assert.NoError(t, err)
			for _, found := range foundNodes {
				nodeSet[found] = true
			}
			assert.Len(t, nodeSet, numberOfNodes, "expected %d nodes, got %d",
				numberOfNodes, len(foundNodes))
		}
	})

	t.Run("delete a third of the data from random nodes", func(t *testing.T) {
		for i, obj := range data {
			if i%3 != 0 {
				// keep this item
				continue
			}

			node := nodes[rnd.Intn(len(nodes))]
			err := node.repo.DeleteObject(context.Background(), distributedClass, obj.ID, time.Now(), nil, "", 0)
			require.Nil(t, err)
		}
	})

	t.Run("make sure 2/3 exist, 1/3 no longer exists", func(t *testing.T) {
		for i, obj := range data {
			expected := true
			if i%3 == 0 {
				expected = false
			}

			node := nodes[rnd.Intn(len(nodes))]
			actual, err := node.repo.Exists(context.Background(), distributedClass, obj.ID, nil, "")
			require.Nil(t, err)
			assert.Equal(t, expected, actual)
		}
	})

	t.Run("batch delete the remaining 2/3 of data", func(t *testing.T) {
		getParams := func(className string, dryRun bool) objects.BatchDeleteParams {
			return objects.BatchDeleteParams{
				ClassName: schema.ClassName(className),
				Filters: &filters.LocalFilter{
					Root: &filters.Clause{
						Operator: filters.OperatorLike,
						Value: &filters.Value{
							Value: "*",
							Type:  schema.DataTypeText,
						},
						On: &filters.Path{
							Property: "id",
						},
					},
				},
				DryRun: dryRun,
				Output: "verbose",
			}
		}
		performClassSearch := func(repo *db.DB, className string) ([]search.Result, error) {
			return repo.Search(context.Background(), dto.GetParams{
				ClassName:  className,
				Pagination: &filters.Pagination{Limit: 10000},
			})
		}
		node := nodes[rnd.Intn(len(nodes))]
		// get the initial count of the objects
		res, err := performClassSearch(node.repo, distributedClass)
		require.Nil(t, err)
		beforeDelete := len(res)
		require.True(t, beforeDelete > 0)
		// dryRun == false, perform actual delete
		batchDeleteRes, err := node.repo.BatchDeleteObjects(context.Background(), getParams(distributedClass, false), time.Now(), nil, "", 0)
		require.Nil(t, err)
		require.Equal(t, int64(beforeDelete), batchDeleteRes.Matches)
		require.Equal(t, beforeDelete, len(batchDeleteRes.Objects))
		for _, batchRes := range batchDeleteRes.Objects {
			require.Nil(t, batchRes.Err)
		}
		// check that every object is deleted
		res, err = performClassSearch(node.repo, distributedClass)
		require.Nil(t, err)
		require.Equal(t, 0, len(res))
	})

	t.Run("shutdown", func(t *testing.T) {
		for _, node := range nodes {
			node.repo.Shutdown(context.Background())
		}
	})
}

func TestDistributedVectorDistance(t *testing.T) {
	dirName := t.TempDir()
	rnd := getRandomSeed()
	ctx := context.Background()
	cases := []struct {
		asyncIndexingEnabled bool
	}{
		{asyncIndexingEnabled: true},
		{asyncIndexingEnabled: false},
	}
	for _, tt := range cases {
		t.Run("async indexing:"+strconv.FormatBool(tt.asyncIndexingEnabled), func(t *testing.T) {
			t.Setenv("ASYNC_INDEXING", strconv.FormatBool(tt.asyncIndexingEnabled))

<<<<<<< HEAD
			collection := multiVectorClass(tt.asyncIndexing)
=======
			collection := multiVectorClass(tt.asyncIndexingEnabled)

>>>>>>> edf8906b
			overallShardState := multiShardState(numberOfNodes)
			var nodes []*node
			for i := 0; i < numberOfNodes; i++ {
				node := &node{
					name: fmt.Sprintf("node-%d", i),
				}
<<<<<<< HEAD
=======

				node.init(dirName, shardStateSerialized, &nodes, tt.asyncIndexingEnabled)
>>>>>>> edf8906b
				nodes = append(nodes, node)
			}

			for _, node := range nodes {
				node.init(t, dirName, &nodes, overallShardState)
			}

			for i := range nodes {
				require.Nil(t, nodes[i].migrator.AddClass(context.Background(), collection))
				nodes[i].schemaManager.schema.Objects.Classes = append(nodes[i].schemaManager.schema.Objects.Classes,
					collection)
			}

			uid := strfmt.UUID(uuid.New().String())

			vectors := [][]float32{
				{1, 0, 0, 0},
				{0, 1, 0, 0},
				{0, 0, 1, 0},
				{0, 0, 0, 1},
			}

			t.Run("get all targets", func(t *testing.T) {
				obj := &models.Object{
					ID:      uid,
					Class:   collection.Class,
					Vectors: map[string]models.Vector{"custom1": vectors[0], "custom2": vectors[1], "custom3": vectors[2]},
				}
				objVectors, _, err := dto.GetVectors(obj.Vectors)
				require.NoError(t, err)
				require.Nil(t, nodes[rnd.Intn(len(nodes))].repo.PutObject(context.Background(), obj, nil, objVectors, nil, nil, 0))

				assert.EventuallyWithT(t, func(collect *assert.CollectT) {
					res, err := nodes[rnd.Intn(len(nodes))].repo.VectorSearch(ctx, createParams(collection.Class, nil), []string{"custom1", "custom2", "custom3"}, []models.Vector{vectors[1], vectors[2], vectors[3]})
					if !assert.Nil(collect, err) {
						return
					}
					if !assert.Len(collect, res, 1) {
						return
					}
					if !assert.Equal(collect, res[0].ID, obj.ID) {
						return
					}
					if !assert.Equal(collect, res[0].Dist, float32(1)) {
						return
					}

					assert.Nil(collect, nodes[rnd.Intn(len(nodes))].repo.DeleteObject(context.Background(), collection.Class, obj.ID, time.Now(), nil, "", 0))
				}, 20*time.Second, 1*time.Second)
			})

			t.Run("get some targets", func(t *testing.T) {
				obj := &models.Object{
					ID:      uid,
					Class:   collection.Class,
					Vectors: map[string]models.Vector{"custom1": vectors[0], "custom2": vectors[1], "custom3": vectors[2]},
				}
				objVectors, _, err := dto.GetVectors(obj.Vectors)
				require.NoError(t, err)
				require.Nil(t, nodes[rnd.Intn(len(nodes))].repo.PutObject(context.Background(), obj, nil, objVectors, nil, nil, 0))

				assert.EventuallyWithT(t, func(collect *assert.CollectT) {
					res, err := nodes[rnd.Intn(len(nodes))].repo.VectorSearch(ctx, createParams(collection.Class, nil), []string{"custom1", "custom2"}, []models.Vector{vectors[1], vectors[2]})
					if !assert.Nil(collect, err) {
						return
					}
					if !assert.Equal(collect, res[0].ID, obj.ID) {
						return
					}
					if !assert.Equal(collect, res[0].Dist, float32(1)) {
						return
					}

					assert.Nil(collect, nodes[rnd.Intn(len(nodes))].repo.DeleteObject(context.Background(), collection.Class, obj.ID, time.Now(), nil, "", 0))
				}, 20*time.Second, 1*time.Second)
			})

			t.Run("get non-existing target", func(t *testing.T) {
				start := time.Now()
				obj := &models.Object{
					ID:      uid,
					Class:   collection.Class,
					Vectors: map[string]models.Vector{"custom1": vectors[0], "custom2": vectors[1]},
				}
				objVectors, _, err := dto.GetVectors(obj.Vectors)
				require.NoError(t, err)
				require.Nil(t, nodes[rnd.Intn(len(nodes))].repo.PutObject(context.Background(), obj, nil, objVectors, nil, nil, 0))

				assert.EventuallyWithT(t, func(collect *assert.CollectT) {
					res, err := nodes[rnd.Intn(len(nodes))].repo.VectorSearch(ctx, createParams(collection.Class, []float32{1, 1}), []string{"custom1", "custom3"}, []models.Vector{vectors[1], vectors[2]})
					if !assert.Nil(collect, err) {
						return
					}
					if !assert.Len(collect, res, 0) { // no results because we are searching for target custom3 which the only object does not have
						return
					}

					assert.True(collect, time.Since(start) < 19*time.Second) // this will fail if the remote call is retried and should be long enough to never be triggerd in normal conditions
				}, 20*time.Second, 1*time.Second)
			})

			t.Run("Multiple objects", func(t *testing.T) {
				ids := make([]strfmt.UUID, 50)
				for i := range ids {
					obj := &models.Object{
						ID:      strfmt.UUID(uuid.New().String()),
						Class:   collection.Class,
						Vectors: map[string]models.Vector{"custom1": vectors[i%len(vectors)], "custom2": vectors[(i+1)%len(vectors)], "custom3": vectors[(i+2)%len(vectors)]},
					}
					ids[i] = obj.ID
					vectors, _, err := dto.GetVectors(obj.Vectors)
					require.NoError(t, err)
					require.Nil(t, nodes[rnd.Intn(len(nodes))].repo.PutObject(context.Background(), obj, nil, vectors, nil, nil, 0))
				}

				assert.EventuallyWithT(t, func(collect *assert.CollectT) {
					res, err := nodes[rnd.Intn(len(nodes))].repo.VectorSearch(ctx, createParams(collection.Class, []float32{1, 1}), []string{"custom1", "custom3"}, []models.Vector{vectors[1], vectors[2]})
					assert.Nil(collect, err)
					assert.Greater(collect, len(res), 0)
				}, 20*time.Second, 1*time.Second)
			})

			for _, node := range nodes {
				node.repo.Shutdown(context.Background())
			}
		})
	}
}<|MERGE_RESOLUTION|>--- conflicted
+++ resolved
@@ -25,9 +25,9 @@
 	"github.com/go-openapi/strfmt"
 	"github.com/google/uuid"
 	"github.com/sirupsen/logrus/hooks/test"
-
 	"github.com/stretchr/testify/assert"
 	"github.com/stretchr/testify/require"
+
 	"github.com/weaviate/weaviate/adapters/repos/db"
 	"github.com/weaviate/weaviate/entities/additional"
 	"github.com/weaviate/weaviate/entities/aggregation"
@@ -76,10 +76,7 @@
 				name: fmt.Sprintf("node-%d", i),
 			}
 
-<<<<<<< HEAD
-=======
 			node.init(dirName, shardStateSerialized, &nodes, false)
->>>>>>> edf8906b
 			nodes = append(nodes, node)
 		}
 
@@ -700,23 +697,16 @@
 		t.Run("async indexing:"+strconv.FormatBool(tt.asyncIndexingEnabled), func(t *testing.T) {
 			t.Setenv("ASYNC_INDEXING", strconv.FormatBool(tt.asyncIndexingEnabled))
 
-<<<<<<< HEAD
-			collection := multiVectorClass(tt.asyncIndexing)
-=======
 			collection := multiVectorClass(tt.asyncIndexingEnabled)
 
->>>>>>> edf8906b
 			overallShardState := multiShardState(numberOfNodes)
 			var nodes []*node
 			for i := 0; i < numberOfNodes; i++ {
 				node := &node{
 					name: fmt.Sprintf("node-%d", i),
 				}
-<<<<<<< HEAD
-=======
 
 				node.init(dirName, shardStateSerialized, &nodes, tt.asyncIndexingEnabled)
->>>>>>> edf8906b
 				nodes = append(nodes, node)
 			}
 

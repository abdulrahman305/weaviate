--- conflicted
+++ resolved
@@ -28,10 +28,10 @@
 )
 
 type BaseClassSettings struct {
-<<<<<<< HEAD
-	cfg            moduletools.ClassConfig
-	propertyHelper *classPropertyValuesHelper
-	lowerCaseInput bool
+	cfg                 moduletools.ClassConfig
+	propertyHelper      *classPropertyValuesHelper
+	lowerCaseInput      bool
+	modelParameterNames []string
 }
 
 func NewBaseClassSettings(cfg moduletools.ClassConfig, lowerCaseInput bool) *BaseClassSettings {
@@ -39,57 +39,32 @@
 }
 
 func NewBaseClassSettingsWithAltNames(cfg moduletools.ClassConfig,
-	lowerCaseInput bool, moduleName string, altNames []string,
-=======
-	cfg                 moduletools.ClassConfig
-	propertyHelper      *classPropertyValuesHelper
-	modelParameterNames []string
-}
-
-func NewBaseClassSettings(cfg moduletools.ClassConfig) *BaseClassSettings {
+	lowerCaseInput bool, moduleName string, altNames []string, customModelParameterName []string,
+) *BaseClassSettings {
+	modelParameters := append(customModelParameterName, "model")
+
+	return &BaseClassSettings{
+		cfg:                 cfg,
+		propertyHelper:      &classPropertyValuesHelper{moduleName: moduleName, altNames: altNames},
+		lowerCaseInput:      lowerCaseInput,
+		modelParameterNames: modelParameters,
+	}
+}
+
+func NewBaseClassSettingsWithCustomModel(cfg moduletools.ClassConfig, lowerCaseInput bool, customModelParameterName string) *BaseClassSettings {
 	return &BaseClassSettings{
 		cfg:                 cfg,
 		propertyHelper:      &classPropertyValuesHelper{},
-		modelParameterNames: []string{"model"},
-	}
-}
-
-func NewBaseClassSettingsWithCustomModel(cfg moduletools.ClassConfig, customModelParameterName string) *BaseClassSettings {
-	return &BaseClassSettings{
-		cfg:                 cfg,
-		propertyHelper:      &classPropertyValuesHelper{},
+		lowerCaseInput:      lowerCaseInput,
 		modelParameterNames: []string{"model", customModelParameterName},
 	}
 }
 
-func NewBaseClassSettingsWithAltNames(cfg moduletools.ClassConfig,
-	moduleName string, altNames []string, customModelParameterName []string,
->>>>>>> 91e0db30
-) *BaseClassSettings {
-	modelParameters := append(customModelParameterName, "model")
-
-	return &BaseClassSettings{
-<<<<<<< HEAD
-		cfg:            cfg,
-		propertyHelper: &classPropertyValuesHelper{moduleName: moduleName, altNames: altNames},
-		lowerCaseInput: lowerCaseInput,
-	}
-}
-
-func (s *BaseClassSettings) LowerCaseInput() bool {
+func (s BaseClassSettings) LowerCaseInput() bool {
 	return s.lowerCaseInput
 }
 
-func (s *BaseClassSettings) PropertyIndexed(propName string) bool {
-=======
-		cfg:                 cfg,
-		propertyHelper:      &classPropertyValuesHelper{moduleName: moduleName, altNames: altNames},
-		modelParameterNames: modelParameters,
-	}
-}
-
 func (s BaseClassSettings) PropertyIndexed(propName string) bool {
->>>>>>> 91e0db30
 	if s.cfg == nil {
 		return DefaultPropertyIndexed
 	}

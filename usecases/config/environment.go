//                           _       _
// __      _____  __ ___   ___  __ _| |_ ___
// \ \ /\ / / _ \/ _` \ \ / / |/ _` | __/ _ \
//  \ V  V /  __/ (_| |\ V /| | (_| | ||  __/
//   \_/\_/ \___|\__,_| \_/ |_|\__,_|\__\___|
//
//  Copyright © 2016 - 2024 Weaviate B.V. All rights reserved.
//
//  CONTACT: hello@weaviate.io
//

package config

import (
	"fmt"
	"math"
	"os"
	"strconv"
	"strings"
	"time"

	entcfg "github.com/weaviate/weaviate/entities/config"
	"github.com/weaviate/weaviate/entities/sentry"

	"github.com/weaviate/weaviate/entities/schema"
	"github.com/weaviate/weaviate/usecases/cluster"
)

const (
	DefaultRaftPort         = 8300
	DefaultRaftInternalPort = 8301
	DefaultRaftGRPCMaxSize  = 1024 * 1024 * 1024
	// DefaultRaftBootstrapTimeout is the time raft will wait to bootstrap or rejoin the cluster on a restart. We set it
	// to 600 because if we're loading a large DB we need to wait for it to load before being able to join the cluster
	// on a single node cluster.
	DefaultRaftBootstrapTimeout = 600
	DefaultRaftBootstrapExpect  = 1
	DefaultRaftDir              = "raft"
)

// FromEnv takes a *Config as it will respect initial config that has been
// provided by other means (e.g. a config file) and will only extend those that
// are set
func FromEnv(config *Config) error {
	if entcfg.Enabled(os.Getenv("PROMETHEUS_MONITORING_ENABLED")) {
		config.Monitoring.Enabled = true
		config.Monitoring.Tool = "prometheus"
		config.Monitoring.Port = 2112
		config.Monitoring.MetricsNamespace = "" // to support backward compabitlity. Metric names won't have prefix by default.

		if entcfg.Enabled(os.Getenv("PROMETHEUS_MONITORING_GROUP_CLASSES")) ||
			entcfg.Enabled(os.Getenv("PROMETHEUS_MONITORING_GROUP")) {
			// The variable was renamed with v1.20. Prior to v1.20 the recommended
			// way to do MT was using classes. This lead to a lot of metrics which
			// could be grouped with this variable. With v1.20 we introduced native
			// multi-tenancy. Now all you need is a single class, but you would
			// still get one set of metrics per shard. To prevent this, you still
			// want to group. The new name reflects that it's just about grouping,
			// not about classes or shards.
			config.Monitoring.Group = true
		}
<<<<<<< HEAD

		if val := strings.TrimSpace(os.Getenv("PROMETHEUS_MONITORING_METRIC_NAMESPACE")); val != "" {
			config.Monitoring.MetricsNamespace = val
=======
		if entcfg.Enabled(os.Getenv("PROMETHEUS_MONITOR_CRITICAL_BUCKETS_ONLY")) {
			config.Monitoring.MonitorCriticalBucketsOnly = true
>>>>>>> bbf65d75
		}
	}

	if entcfg.Enabled(os.Getenv("TRACK_VECTOR_DIMENSIONS")) {
		config.TrackVectorDimensions = true
	}

	if entcfg.Enabled(os.Getenv("REINDEX_VECTOR_DIMENSIONS_AT_STARTUP")) {
		if config.TrackVectorDimensions {
			config.ReindexVectorDimensionsAtStartup = true
		}
	}

	if entcfg.Enabled(os.Getenv("DISABLE_LAZY_LOAD_SHARDS")) {
		config.DisableLazyLoadShards = true
	}

	if entcfg.Enabled(os.Getenv("FORCE_FULL_REPLICAS_SEARCH")) {
		config.ForceFullReplicasSearch = true
	}

	// Recount all property lengths at startup to support accurate BM25 scoring
	if entcfg.Enabled(os.Getenv("RECOUNT_PROPERTIES_AT_STARTUP")) {
		config.RecountPropertiesAtStartup = true
	}

	if entcfg.Enabled(os.Getenv("REINDEX_SET_TO_ROARINGSET_AT_STARTUP")) {
		config.ReindexSetToRoaringsetAtStartup = true
	}

	if entcfg.Enabled(os.Getenv("INDEX_MISSING_TEXT_FILTERABLE_AT_STARTUP")) {
		config.IndexMissingTextFilterableAtStartup = true
	}

	if v := os.Getenv("PROMETHEUS_MONITORING_PORT"); v != "" {
		asInt, err := strconv.Atoi(v)
		if err != nil {
			return fmt.Errorf("parse PROMETHEUS_MONITORING_PORT as int: %w", err)
		}

		config.Monitoring.Port = asInt
	}

	if v := os.Getenv("GO_PROFILING_PORT"); v != "" {
		asInt, err := strconv.Atoi(v)
		if err != nil {
			return fmt.Errorf("parse GO_PROFILING_PORT as int: %w", err)
		}

		config.Profiling.Port = asInt
	}

	if entcfg.Enabled(os.Getenv("AUTHENTICATION_ANONYMOUS_ACCESS_ENABLED")) {
		config.Authentication.AnonymousAccess.Enabled = true
	}

	if entcfg.Enabled(os.Getenv("AUTHENTICATION_OIDC_ENABLED")) {
		config.Authentication.OIDC.Enabled = true

		if entcfg.Enabled(os.Getenv("AUTHENTICATION_OIDC_SKIP_CLIENT_ID_CHECK")) {
			config.Authentication.OIDC.SkipClientIDCheck = true
		}

		if v := os.Getenv("AUTHENTICATION_OIDC_ISSUER"); v != "" {
			config.Authentication.OIDC.Issuer = v
		}

		if v := os.Getenv("AUTHENTICATION_OIDC_CLIENT_ID"); v != "" {
			config.Authentication.OIDC.ClientID = v
		}

		if v := os.Getenv("AUTHENTICATION_OIDC_SCOPES"); v != "" {
			config.Authentication.OIDC.Scopes = strings.Split(v, ",")
		}

		if v := os.Getenv("AUTHENTICATION_OIDC_USERNAME_CLAIM"); v != "" {
			config.Authentication.OIDC.UsernameClaim = v
		}

		if v := os.Getenv("AUTHENTICATION_OIDC_GROUPS_CLAIM"); v != "" {
			config.Authentication.OIDC.GroupsClaim = v
		}
	}

	if entcfg.Enabled(os.Getenv("AUTHENTICATION_APIKEY_ENABLED")) {
		config.Authentication.APIKey.Enabled = true

		if keysString, ok := os.LookupEnv("AUTHENTICATION_APIKEY_ALLOWED_KEYS"); ok {
			keys := strings.Split(keysString, ",")
			config.Authentication.APIKey.AllowedKeys = keys
		}

		if keysString, ok := os.LookupEnv("AUTHENTICATION_APIKEY_USERS"); ok {
			keys := strings.Split(keysString, ",")
			config.Authentication.APIKey.Users = keys
		}
	}

	if entcfg.Enabled(os.Getenv("AUTHORIZATION_ADMINLIST_ENABLED")) {
		config.Authorization.AdminList.Enabled = true

		usersString, ok := os.LookupEnv("AUTHORIZATION_ADMINLIST_USERS")
		if ok {
			config.Authorization.AdminList.Users = strings.Split(usersString, ",")
		}

		roUsersString, ok := os.LookupEnv("AUTHORIZATION_ADMINLIST_READONLY_USERS")
		if ok {
			config.Authorization.AdminList.ReadOnlyUsers = strings.Split(roUsersString, ",")
		}

		groupsString, ok := os.LookupEnv("AUTHORIZATION_ADMINLIST_GROUPS")
		if ok {
			config.Authorization.AdminList.Groups = strings.Split(groupsString, ",")
		}

		roGroupsString, ok := os.LookupEnv("AUTHORIZATION_ADMINLIST_READONLY_GROUPS")
		if ok {
			config.Authorization.AdminList.ReadOnlyGroups = strings.Split(roGroupsString, ",")
		}
	}

	config.Profiling.Disabled = entcfg.Enabled(os.Getenv("GO_PROFILING_DISABLE"))

	if !config.Authentication.AnyAuthMethodSelected() {
		config.Authentication = DefaultAuthentication
	}

	if os.Getenv("PERSISTENCE_LSM_ACCESS_STRATEGY") == "pread" {
		config.AvoidMmap = true
	}

	if v := os.Getenv("PERSISTENCE_LSM_MAX_SEGMENT_SIZE"); v != "" {
		parsed, err := parseResourceString(v)
		if err != nil {
			return fmt.Errorf("parse PERSISTENCE_LSM_MAX_SEGMENT_SIZE: %w", err)
		}

		config.Persistence.LSMMaxSegmentSize = parsed
	} else {
		config.Persistence.LSMMaxSegmentSize = DefaultPersistenceLSMMaxSegmentSize
	}

	if err := parseNonNegativeInt(
		"PERSISTENCE_LSM_SEGMENTS_CLEANUP_INTERVAL_HOURS",
		func(hours int) { config.Persistence.LSMSegmentsCleanupIntervalSeconds = hours * 3600 },
		DefaultPersistenceLSMSegmentsCleanupIntervalSeconds,
	); err != nil {
		return err
	}

	if v := os.Getenv("PERSISTENCE_HNSW_MAX_LOG_SIZE"); v != "" {
		parsed, err := parseResourceString(v)
		if err != nil {
			return fmt.Errorf("parse PERSISTENCE_HNSW_MAX_LOG_SIZE: %w", err)
		}

		config.Persistence.HNSWMaxLogSize = parsed
	} else {
		config.Persistence.HNSWMaxLogSize = DefaultPersistenceHNSWMaxLogSize
	}

	if err := parseInt(
		"HNSW_VISITED_LIST_POOL_MAX_SIZE",
		DefaultHNSWVisitedListPoolSize,
		func(size int) error { return nil },
		func(size int) { config.HNSWVisitedListPoolMaxSize = size },
	); err != nil {
		return err
	}

	clusterCfg, err := parseClusterConfig()
	if err != nil {
		return err
	}
	config.Cluster = clusterCfg

	if v := os.Getenv("PERSISTENCE_DATA_PATH"); v != "" {
		config.Persistence.DataPath = v
	} else {
		if config.Persistence.DataPath == "" {
			config.Persistence.DataPath = DefaultPersistenceDataPath
		}
	}

	if err := config.parseMemtableConfig(); err != nil {
		return err
	}

	if err := config.parseCORSConfig(); err != nil {
		return err
	}

	if v := os.Getenv("ORIGIN"); v != "" {
		config.Origin = v
	}

	if v := os.Getenv("CONTEXTIONARY_URL"); v != "" {
		config.Contextionary.URL = v
	}

	if v := os.Getenv("QUERY_DEFAULTS_LIMIT"); v != "" {
		asInt, err := strconv.Atoi(v)
		if err != nil {
			return fmt.Errorf("parse QUERY_DEFAULTS_LIMIT as int: %w", err)
		}

		config.QueryDefaults.Limit = int64(asInt)
	} else {
		if config.QueryDefaults.Limit == 0 {
			config.QueryDefaults.Limit = DefaultQueryDefaultsLimit
		}
	}

	if v := os.Getenv("QUERY_MAXIMUM_RESULTS"); v != "" {
		asInt, err := strconv.Atoi(v)
		if err != nil {
			return fmt.Errorf("parse QUERY_MAXIMUM_RESULTS as int: %w", err)
		}

		config.QueryMaximumResults = int64(asInt)
	} else {
		config.QueryMaximumResults = DefaultQueryMaximumResults
	}

	if v := os.Getenv("QUERY_NESTED_CROSS_REFERENCE_LIMIT"); v != "" {
		limit, err := strconv.ParseInt(v, 10, 64)
		if err != nil {
			return fmt.Errorf("parse QUERY_NESTED_CROSS_REFERENCE_LIMIT as int: %w", err)
		} else if limit <= 0 {
			limit = math.MaxInt
		}
		config.QueryNestedCrossReferenceLimit = limit
	} else {
		config.QueryNestedCrossReferenceLimit = DefaultQueryNestedCrossReferenceLimit
	}

	if err := parsePositiveInt(
		"QUERY_CROSS_REFERENCE_DEPTH_LIMIT",
		func(val int) { config.QueryCrossReferenceDepthLimit = val },
		DefaultQueryCrossReferenceDepthLimit,
	); err != nil {
		return err
	}

	if v := os.Getenv("MAX_IMPORT_GOROUTINES_FACTOR"); v != "" {
		asFloat, err := strconv.ParseFloat(v, 64)
		if err != nil {
			return fmt.Errorf("parse MAX_IMPORT_GOROUTINES_FACTOR as float: %w", err)
		} else if asFloat <= 0 {
			return fmt.Errorf("negative MAX_IMPORT_GOROUTINES_FACTOR factor")
		}

		config.MaxImportGoroutinesFactor = asFloat
	} else {
		config.MaxImportGoroutinesFactor = DefaultMaxImportGoroutinesFactor
	}

	if v := os.Getenv("DEFAULT_VECTORIZER_MODULE"); v != "" {
		config.DefaultVectorizerModule = v
	} else {
		// env not set, this could either mean, we already have a value from a file
		// or we explicitly want to set the value to "none"
		if config.DefaultVectorizerModule == "" {
			config.DefaultVectorizerModule = VectorizerModuleNone
		}
	}

	if v := os.Getenv("MODULES_CLIENT_TIMEOUT"); v != "" {
		timeout, err := time.ParseDuration(v)
		if err != nil {
			return fmt.Errorf("parse MODULES_CLIENT_TIMEOUT as time.Duration: %w", err)
		}
		config.ModuleHttpClientTimeout = timeout
	} else {
		config.ModuleHttpClientTimeout = 50 * time.Second
	}

	if v := os.Getenv("DEFAULT_VECTOR_DISTANCE_METRIC"); v != "" {
		config.DefaultVectorDistanceMetric = v
	}

	if v := os.Getenv("ENABLE_MODULES"); v != "" {
		config.EnableModules = v
	}

	if entcfg.Enabled(os.Getenv("ENABLE_API_BASED_MODULES")) {
		config.EnableApiBasedModules = true
	}

	config.AutoSchema.Enabled = true
	if v := os.Getenv("AUTOSCHEMA_ENABLED"); v != "" {
		config.AutoSchema.Enabled = !(strings.ToLower(v) == "false")
	}
	config.AutoSchema.DefaultString = schema.DataTypeText.String()
	if v := os.Getenv("AUTOSCHEMA_DEFAULT_STRING"); v != "" {
		config.AutoSchema.DefaultString = v
	}
	config.AutoSchema.DefaultNumber = "number"
	if v := os.Getenv("AUTOSCHEMA_DEFAULT_NUMBER"); v != "" {
		config.AutoSchema.DefaultNumber = v
	}
	config.AutoSchema.DefaultDate = "date"
	if v := os.Getenv("AUTOSCHEMA_DEFAULT_DATE"); v != "" {
		config.AutoSchema.DefaultDate = v
	}

	ru, err := parseResourceUsageEnvVars()
	if err != nil {
		return err
	}
	config.ResourceUsage = ru

	if v := os.Getenv("GO_BLOCK_PROFILE_RATE"); v != "" {
		asInt, err := strconv.Atoi(v)
		if err != nil {
			return fmt.Errorf("parse GO_BLOCK_PROFILE_RATE as int: %w", err)
		}

		config.Profiling.BlockProfileRate = asInt
	}

	if v := os.Getenv("GO_MUTEX_PROFILE_FRACTION"); v != "" {
		asInt, err := strconv.Atoi(v)
		if err != nil {
			return fmt.Errorf("parse GO_MUTEX_PROFILE_FRACTION as int: %w", err)
		}

		config.Profiling.MutexProfileFraction = asInt
	}

	if v := os.Getenv("MAXIMUM_CONCURRENT_GET_REQUESTS"); v != "" {
		asInt, err := strconv.ParseInt(v, 10, 64)
		if err != nil {
			return fmt.Errorf("parse MAXIMUM_CONCURRENT_GET_REQUESTS as int: %w", err)
		}
		config.MaximumConcurrentGetRequests = int(asInt)
	} else {
		config.MaximumConcurrentGetRequests = DefaultMaxConcurrentGetRequests
	}

	if err := parsePositiveInt(
		"GRPC_MAX_MESSAGE_SIZE",
		func(val int) { config.GRPC.MaxMsgSize = val },
		DefaultGRPCMaxMsgSize,
	); err != nil {
		return err
	}
	if err := parsePositiveInt(
		"GRPC_PORT",
		func(val int) { config.GRPC.Port = val },
		DefaultGRPCPort,
	); err != nil {
		return err
	}
	config.GRPC.CertFile = ""
	if v := os.Getenv("GRPC_CERT_FILE"); v != "" {
		config.GRPC.CertFile = v
	}
	config.GRPC.KeyFile = ""
	if v := os.Getenv("GRPC_KEY_FILE"); v != "" {
		config.GRPC.KeyFile = v
	}

	config.DisableGraphQL = entcfg.Enabled(os.Getenv("DISABLE_GRAPHQL"))

	if config.Raft, err = parseRAFTConfig(config.Cluster.Hostname); err != nil {
		return fmt.Errorf("parse raft config: %w", err)
	}

	if err := parsePositiveInt(
		"REPLICATION_MINIMUM_FACTOR",
		func(val int) { config.Replication.MinimumFactor = val },
		DefaultMinimumReplicationFactor,
	); err != nil {
		return err
	}

	if v := os.Getenv("REPLICATION_FORCE_DELETION_STRATEGY"); v != "" {
		config.Replication.DeletionStrategy = v
	}

	config.DisableTelemetry = false
	if entcfg.Enabled(os.Getenv("DISABLE_TELEMETRY")) {
		config.DisableTelemetry = true
	}

	if entcfg.Enabled(os.Getenv("HNSW_STARTUP_WAIT_FOR_VECTOR_CACHE")) {
		config.HNSWStartupWaitForVectorCache = true
	}

	// explicitly reset sentry config
	sentry.Config = nil
	config.Sentry, err = sentry.InitSentryConfig()
	if err != nil {
		return fmt.Errorf("parse sentry config from env: %w", err)
	}

	config.MetadataServer.Enabled = false
	if entcfg.Enabled(os.Getenv("EXPERIMENTAL_METADATA_SERVER_ENABLED")) {
		config.MetadataServer.Enabled = true
	}
	config.MetadataServer.GrpcListenAddress = DefaultMetadataServerGrpcListenAddress
	if v := os.Getenv("EXPERIMENTAL_METADATA_SERVER_GRPC_LISTEN_ADDRESS"); v != "" {
		config.MetadataServer.GrpcListenAddress = v
	}
	if err := parsePositiveInt(
		"EXPERIMENTAL_METADATA_SERVER_DATA_EVENTS_CHANNEL_CAPACITY",
		func(val int) { config.MetadataServer.DataEventsChannelCapacity = val },
		DefaultMetadataServerDataEventsChannelCapacity,
	); err != nil {
		return err
	}

	return nil
}

func parseRAFTConfig(hostname string) (Raft, error) {
	// flag.IntVar()
	cfg := Raft{
		MetadataOnlyVoters: entcfg.Enabled(os.Getenv("RAFT_METADATA_ONLY_VOTERS")),
	}

	if err := parsePositiveInt(
		"RAFT_PORT",
		func(val int) { cfg.Port = val },
		DefaultRaftPort,
	); err != nil {
		return cfg, err
	}

	if err := parsePositiveInt(
		"RAFT_INTERNAL_RPC_PORT",
		func(val int) { cfg.InternalRPCPort = val },
		DefaultRaftInternalPort,
	); err != nil {
		return cfg, err
	}

	if err := parsePositiveInt(
		"RAFT_GRPC_MESSAGE_MAX_SIZE",
		func(val int) { cfg.RPCMessageMaxSize = val },
		DefaultRaftGRPCMaxSize,
	); err != nil {
		return cfg, err
	}

	parseStringList(
		"RAFT_JOIN",
		func(val []string) { cfg.Join = val },
		// Default RAFT_JOIN must be the configured node name and the configured raft port. This allows us to have a one-node raft cluster
		// able to bootstrap itself if the user doesn't pass any raft parameter.
		[]string{fmt.Sprintf("%s:%d", hostname, cfg.InternalRPCPort)},
	)
	if err := parsePositiveInt(
		"RAFT_BOOTSTRAP_TIMEOUT",
		func(val int) { cfg.BootstrapTimeout = time.Second * time.Duration(val) },
		DefaultRaftBootstrapTimeout,
	); err != nil {
		return cfg, err
	}

	if err := parsePositiveInt(
		"RAFT_BOOTSTRAP_EXPECT",
		func(val int) { cfg.BootstrapExpect = val },
		DefaultRaftBootstrapExpect,
	); err != nil {
		return cfg, err
	}

	if err := parsePositiveInt(
		"RAFT_HEARTBEAT_TIMEOUT",
		func(val int) { cfg.HeartbeatTimeout = time.Second * time.Duration(val) },
		1, // raft default
	); err != nil {
		return cfg, err
	}

	if err := parsePositiveInt(
		"RAFT_ELECTION_TIMEOUT",
		func(val int) { cfg.ElectionTimeout = time.Second * time.Duration(val) },
		1, // raft default
	); err != nil {
		return cfg, err
	}

	if err := parsePositiveInt(
		"RAFT_SNAPSHOT_INTERVAL",
		func(val int) { cfg.SnapshotInterval = time.Second * time.Duration(val) },
		120, // raft default
	); err != nil {
		return cfg, err
	}

	if err := parsePositiveInt(
		"RAFT_SNAPSHOT_THRESHOLD",
		func(val int) { cfg.SnapshotThreshold = uint64(val) },
		8192, // raft default
	); err != nil {
		return cfg, err
	}

	if err := parsePositiveInt(
		"RAFT_CONSISTENCY_WAIT_TIMEOUT",
		func(val int) { cfg.ConsistencyWaitTimeout = time.Second * time.Duration(val) },
		10,
	); err != nil {
		return cfg, err
	}

	cfg.EnableOneNodeRecovery = entcfg.Enabled(os.Getenv("RAFT_ENABLE_ONE_NODE_RECOVERY"))
	cfg.ForceOneNodeRecovery = entcfg.Enabled(os.Getenv("RAFT_FORCE_ONE_NODE_RECOVERY"))

	// For FQDN related config, we need to have 2 different one because TLD might be unset/empty when running inside
	// docker without a TLD available. However is running in k8s for example you have a TLD available.
	if entcfg.Enabled(os.Getenv("RAFT_ENABLE_FQDN_RESOLVER")) {
		cfg.EnableFQDNResolver = true
	}

	cfg.FQDNResolverTLD = os.Getenv("RAFT_FQDN_RESOLVER_TLD")

	return cfg, nil
}

func (c *Config) parseCORSConfig() error {
	if v := os.Getenv("CORS_ALLOW_ORIGIN"); v != "" {
		c.CORS.AllowOrigin = v
	} else {
		c.CORS.AllowOrigin = DefaultCORSAllowOrigin
	}

	if v := os.Getenv("CORS_ALLOW_METHODS"); v != "" {
		c.CORS.AllowMethods = v
	} else {
		c.CORS.AllowMethods = DefaultCORSAllowMethods
	}

	if v := os.Getenv("CORS_ALLOW_HEADERS"); v != "" {
		c.CORS.AllowHeaders = v
	} else {
		c.CORS.AllowHeaders = DefaultCORSAllowHeaders
	}

	return nil
}

func (c *Config) parseMemtableConfig() error {
	// first parse old idle name for flush value
	if err := parsePositiveInt(
		"PERSISTENCE_FLUSH_IDLE_MEMTABLES_AFTER",
		func(val int) { c.Persistence.MemtablesFlushDirtyAfter = val },
		DefaultPersistenceMemtablesFlushDirtyAfter,
	); err != nil {
		return err
	}
	// then parse with new idle name and use previous value in case it's not set
	if err := parsePositiveInt(
		"PERSISTENCE_MEMTABLES_FLUSH_IDLE_AFTER_SECONDS",
		func(val int) { c.Persistence.MemtablesFlushDirtyAfter = val },
		c.Persistence.MemtablesFlushDirtyAfter,
	); err != nil {
		return err
	}
	// then parse with dirty name and use idle value as fallback
	if err := parsePositiveInt(
		"PERSISTENCE_MEMTABLES_FLUSH_DIRTY_AFTER_SECONDS",
		func(val int) { c.Persistence.MemtablesFlushDirtyAfter = val },
		c.Persistence.MemtablesFlushDirtyAfter,
	); err != nil {
		return err
	}

	if err := parsePositiveInt(
		"PERSISTENCE_MEMTABLES_MAX_SIZE_MB",
		func(val int) { c.Persistence.MemtablesMaxSizeMB = val },
		DefaultPersistenceMemtablesMaxSize,
	); err != nil {
		return err
	}

	if err := parsePositiveInt(
		"PERSISTENCE_MEMTABLES_MIN_ACTIVE_DURATION_SECONDS",
		func(val int) { c.Persistence.MemtablesMinActiveDurationSeconds = val },
		DefaultPersistenceMemtablesMinDuration,
	); err != nil {
		return err
	}

	if err := parsePositiveInt(
		"PERSISTENCE_MEMTABLES_MAX_ACTIVE_DURATION_SECONDS",
		func(val int) { c.Persistence.MemtablesMaxActiveDurationSeconds = val },
		DefaultPersistenceMemtablesMaxDuration,
	); err != nil {
		return err
	}

	return nil
}

func parsePositiveInt(envName string, cb func(val int), defaultValue int) error {
	return parseInt(envName, defaultValue, func(val int) error {
		if val <= 0 {
			return fmt.Errorf("%s must be a positive value larger 0. Got: %v", envName, val)
		}
		return nil
	}, cb)
}

func parseNonNegativeInt(envName string, cb func(val int), defaultValue int) error {
	return parseInt(envName, defaultValue, func(val int) error {
		if val < 0 {
			return fmt.Errorf("%s must be an integer greater than or equal 0", envName)
		}
		return nil
	}, cb)
}

func parseInt(envName string, defaultValue int, verify func(val int) error, cb func(val int)) error {
	var err error
	asInt := defaultValue

	if v := os.Getenv(envName); v != "" {
		asInt, err = strconv.Atoi(v)
		if err != nil {
			return fmt.Errorf("parse %s as int: %w", envName, err)
		}
		if err = verify(asInt); err != nil {
			return err
		}
	}

	cb(asInt)
	return nil
}

const (
	DefaultQueryMaximumResults = int64(10000)
	// DefaultQueryNestedCrossReferenceLimit describes the max number of nested crossrefs returned for a query
	DefaultQueryNestedCrossReferenceLimit = int64(100000)
	// DefaultQueryCrossReferenceDepthLimit describes the max depth of nested crossrefs in a query
	DefaultQueryCrossReferenceDepthLimit = 5
)

const (
	DefaultPersistenceMemtablesFlushDirtyAfter = 60
	DefaultPersistenceMemtablesMaxSize         = 200
	DefaultPersistenceMemtablesMinDuration     = 15
	DefaultPersistenceMemtablesMaxDuration     = 45
	DefaultMaxConcurrentGetRequests            = 0
	DefaultGRPCPort                            = 50051
	DefaultGRPCMaxMsgSize                      = 10 * 1024 * 1024
	DefaultMinimumReplicationFactor            = 1
)

const VectorizerModuleNone = "none"

// DefaultGossipBindPort uses the hashicorp/memberlist default
// port value assigned with the use of DefaultLocalConfig
const DefaultGossipBindPort = 7946

// TODO: This should be retrieved dynamically from all installed modules
const VectorizerModuleText2VecContextionary = "text2vec-contextionary"

func parseStringList(varName string, cb func(val []string), defaultValue []string) {
	if v := os.Getenv(varName); v != "" {
		cb(strings.Split(v, ","))
	} else {
		cb(defaultValue)
	}
}

func parseResourceUsageEnvVars() (ResourceUsage, error) {
	ru := ResourceUsage{}

	if v := os.Getenv("DISK_USE_WARNING_PERCENTAGE"); v != "" {
		asUint, err := strconv.ParseUint(v, 10, 64)
		if err != nil {
			return ru, fmt.Errorf("parse DISK_USE_WARNING_PERCENTAGE as uint: %w", err)
		}
		ru.DiskUse.WarningPercentage = asUint
	} else {
		ru.DiskUse.WarningPercentage = DefaultDiskUseWarningPercentage
	}

	if v := os.Getenv("DISK_USE_READONLY_PERCENTAGE"); v != "" {
		asUint, err := strconv.ParseUint(v, 10, 64)
		if err != nil {
			return ru, fmt.Errorf("parse DISK_USE_READONLY_PERCENTAGE as uint: %w", err)
		}
		ru.DiskUse.ReadOnlyPercentage = asUint
	} else {
		ru.DiskUse.ReadOnlyPercentage = DefaultDiskUseReadonlyPercentage
	}

	if v := os.Getenv("MEMORY_WARNING_PERCENTAGE"); v != "" {
		asUint, err := strconv.ParseUint(v, 10, 64)
		if err != nil {
			return ru, fmt.Errorf("parse MEMORY_WARNING_PERCENTAGE as uint: %w", err)
		}
		ru.MemUse.WarningPercentage = asUint
	} else {
		ru.MemUse.WarningPercentage = DefaultMemUseWarningPercentage
	}

	if v := os.Getenv("MEMORY_READONLY_PERCENTAGE"); v != "" {
		asUint, err := strconv.ParseUint(v, 10, 64)
		if err != nil {
			return ru, fmt.Errorf("parse MEMORY_READONLY_PERCENTAGE as uint: %w", err)
		}
		ru.MemUse.ReadOnlyPercentage = asUint
	} else {
		ru.MemUse.ReadOnlyPercentage = DefaultMemUseReadonlyPercentage
	}

	return ru, nil
}

func parseClusterConfig() (cluster.Config, error) {
	cfg := cluster.Config{}

	// by default memberlist assigns hostname to os.Hostname() incase hostname is empty
	// ref: https://github.com/hashicorp/memberlist/blob/3f82dc10a89f82efe300228752f7077d0d9f87e4/config.go#L303
	// it's handled at parseClusterConfig step to be consistent from the config start point and conveyed to all
	// underlying functions see parseRAFTConfig(..) for example
	cfg.Hostname = os.Getenv("CLUSTER_HOSTNAME")
	if cfg.Hostname == "" {
		cfg.Hostname, _ = os.Hostname()
	}
	cfg.Join = os.Getenv("CLUSTER_JOIN")

	advertiseAddr, advertiseAddrSet := os.LookupEnv("CLUSTER_ADVERTISE_ADDR")
	advertisePort, advertisePortSet := os.LookupEnv("CLUSTER_ADVERTISE_PORT")

	cfg.Localhost = entcfg.Enabled(os.Getenv("CLUSTER_IN_LOCALHOST"))
	gossipBind, gossipBindSet := os.LookupEnv("CLUSTER_GOSSIP_BIND_PORT")
	dataBind, dataBindSet := os.LookupEnv("CLUSTER_DATA_BIND_PORT")

	if advertiseAddrSet {
		cfg.AdvertiseAddr = advertiseAddr
	}

	if advertisePortSet {
		asInt, err := strconv.Atoi(advertisePort)
		if err != nil {
			return cfg, fmt.Errorf("parse CLUSTER_ADVERTISE_PORT as int: %w", err)
		}
		cfg.AdvertisePort = asInt
	}

	if gossipBindSet {
		asInt, err := strconv.Atoi(gossipBind)
		if err != nil {
			return cfg, fmt.Errorf("parse CLUSTER_GOSSIP_BIND_PORT as int: %w", err)
		}
		cfg.GossipBindPort = asInt
	} else {
		cfg.GossipBindPort = DefaultGossipBindPort
	}

	if dataBindSet {
		asInt, err := strconv.Atoi(dataBind)
		if err != nil {
			return cfg, fmt.Errorf("parse CLUSTER_DATA_BIND_PORT as int: %w", err)
		}
		cfg.DataBindPort = asInt
	} else {
		// it is convention in this server that the data bind point is
		// equal to the data bind port + 1
		cfg.DataBindPort = cfg.GossipBindPort + 1
	}

	if cfg.DataBindPort != cfg.GossipBindPort+1 {
		return cfg, fmt.Errorf("CLUSTER_DATA_BIND_PORT must be one port " +
			"number greater than CLUSTER_GOSSIP_BIND_PORT")
	}

	cfg.IgnoreStartupSchemaSync = entcfg.Enabled(
		os.Getenv("CLUSTER_IGNORE_SCHEMA_SYNC"))
	cfg.SkipSchemaSyncRepair = entcfg.Enabled(
		os.Getenv("CLUSTER_SKIP_SCHEMA_REPAIR"))

	basicAuthUsername := os.Getenv("CLUSTER_BASIC_AUTH_USERNAME")
	basicAuthPassword := os.Getenv("CLUSTER_BASIC_AUTH_PASSWORD")

	cfg.AuthConfig = cluster.AuthConfig{
		BasicAuth: cluster.BasicAuth{
			Username: basicAuthUsername,
			Password: basicAuthPassword,
		},
	}

	cfg.FastFailureDetection = entcfg.Enabled(os.Getenv("FAST_FAILURE_DETECTION"))

	// MAINTENANCE_NODES is experimental and subject to removal/change. It is an optional, comma
	// separated list of hostnames that are in maintenance mode. In maintenance mode, the node will
	// return an error for all data requests, but will still participate in the raft cluster and
	// schema operations. This can be helpful is a node is too overwhelmed by startup tasks to handle
	// data requests and you need to start up the node to give it time to "catch up".

	// avoid the case where strings.Split creates a slice with only the empty string as I think
	// that will be confusing for future code. eg ([]string{""}) instead of an empty slice ([]string{}).
	// https://go.dev/play/p/3BDp1vhbkYV shows len(1) when m = "".
	cfg.MaintenanceNodes = []string{}
	if m := os.Getenv("MAINTENANCE_NODES"); m != "" {
		cfg.MaintenanceNodes = strings.Split(m, ",")
	}

	return cfg, nil
}<|MERGE_RESOLUTION|>--- conflicted
+++ resolved
@@ -59,14 +59,13 @@
 			// not about classes or shards.
 			config.Monitoring.Group = true
 		}
-<<<<<<< HEAD
 
 		if val := strings.TrimSpace(os.Getenv("PROMETHEUS_MONITORING_METRIC_NAMESPACE")); val != "" {
 			config.Monitoring.MetricsNamespace = val
-=======
+		}
+
 		if entcfg.Enabled(os.Getenv("PROMETHEUS_MONITOR_CRITICAL_BUCKETS_ONLY")) {
 			config.Monitoring.MonitorCriticalBucketsOnly = true
->>>>>>> bbf65d75
 		}
 	}
 

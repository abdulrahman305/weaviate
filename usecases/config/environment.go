--- conflicted
+++ resolved
@@ -733,7 +733,6 @@
 	return nil
 }
 
-<<<<<<< HEAD
 func parsePercentage(envName string, cb func(val float64), defaultValue float64) error {
 	return parseFloat64(envName, defaultValue, func(val float64) error {
 		if val < 0 || val > 1 {
@@ -759,10 +758,10 @@
 
 	cb(asFloat)
 	return nil
-=======
+}
+
 func parseInt(envName string, cb func(val int), defaultValue int) error {
 	return parseIntVerify(envName, defaultValue, cb, func(val int) error { return nil })
->>>>>>> 363daec8
 }
 
 func parsePositiveInt(envName string, cb func(val int), defaultValue int) error {

//                           _       _
// __      _____  __ ___   ___  __ _| |_ ___
// \ \ /\ / / _ \/ _` \ \ / / |/ _` | __/ _ \
//  \ V  V /  __/ (_| |\ V /| | (_| | ||  __/
//   \_/\_/ \___|\__,_| \_/ |_|\__,_|\__\___|
//
//  Copyright © 2016 - 2025 Weaviate B.V. All rights reserved.
//
//  CONTACT: hello@weaviate.io
//

package config

import (
	"encoding/json"
	"fmt"
	"math"
	"os"
	"regexp"
	"strings"
	"time"

	"github.com/go-openapi/swag"
	"github.com/pkg/errors"
	"github.com/sirupsen/logrus"
	"gopkg.in/yaml.v3"

	"github.com/weaviate/weaviate/deprecations"
	entcfg "github.com/weaviate/weaviate/entities/config"
	"github.com/weaviate/weaviate/entities/replication"
	"github.com/weaviate/weaviate/entities/schema"
	entsentry "github.com/weaviate/weaviate/entities/sentry"
	"github.com/weaviate/weaviate/entities/vectorindex/common"
	"github.com/weaviate/weaviate/usecases/cluster"
	"github.com/weaviate/weaviate/usecases/config/runtime"
	usagetypes "github.com/weaviate/weaviate/usecases/modulecomponents/usage/types"
	"github.com/weaviate/weaviate/usecases/monitoring"
)

// ServerVersion is deprecated. Use `build.Version`. It's there for backward compatiblility.
// ServerVersion is set when the misc handlers are setup.
// When misc handlers are setup, the entire swagger spec
// is already being parsed for the server version. This is
// a good time for us to set ServerVersion, so that the
// spec only needs to be parsed once.
var ServerVersion string

// DefaultConfigFile is the default file when no config file is provided
const DefaultConfigFile string = "./weaviate.conf.json"

// DefaultCleanupIntervalSeconds can be overwritten on a per-class basis
const DefaultCleanupIntervalSeconds = int64(60)

const (
	// These BM25 tuning params can be overwritten on a per-class basis
	DefaultBM25k1 = float32(1.2)
	DefaultBM25b  = float32(0.75)
)

var DefaultUsingBlockMaxWAND = os.Getenv("USE_INVERTED_SEARCHABLE") == "" || entcfg.Enabled(os.Getenv("USE_INVERTED_SEARCHABLE"))

const (
	DefaultMaxImportGoroutinesFactor = float64(1.5)

	DefaultDiskUseWarningPercentage  = uint64(80)
	DefaultDiskUseReadonlyPercentage = uint64(90)
	DefaultMemUseWarningPercentage   = uint64(80)
	// TODO: off by default for now, to make sure
	//       the measurement is reliable. once
	//       confirmed, we can set this to 90
	DefaultMemUseReadonlyPercentage = uint64(0)
)

// Flags are input options
type Flags struct {
	ConfigFile string `long:"config-file" description:"path to config file (default: ./weaviate.conf.json)"`

	RaftPort               int      `long:"raft-port" description:"the port used by Raft for inter-node communication"`
	RaftInternalRPCPort    int      `long:"raft-internal-rpc-port" description:"the port used for internal RPCs within the cluster"`
	RaftRPCMessageMaxSize  int      `long:"raft-rpc-message-max-size" description:"maximum internal raft grpc message size in bytes, defaults to 1073741824"`
	RaftJoin               []string `long:"raft-join" description:"a comma-separated list of server addresses to join on startup. Each element needs to be in the form NODE_NAME[:NODE_PORT]. If NODE_PORT is not present, raft-internal-rpc-port default value will be used instead"`
	RaftBootstrapTimeout   int      `long:"raft-bootstrap-timeout" description:"the duration for which the raft bootstrap procedure will wait for each node in raft-join to be reachable"`
	RaftBootstrapExpect    int      `long:"raft-bootstrap-expect" description:"specifies the number of server nodes to wait for before bootstrapping the cluster"`
	RaftHeartbeatTimeout   int      `long:"raft-heartbeat-timeout" description:"raft heartbeat timeout"`
	RaftElectionTimeout    int      `long:"raft-election-timeout" description:"raft election timeout"`
	RaftSnapshotThreshold  int      `long:"raft-snap-threshold" description:"number of outstanding log entries before performing a snapshot"`
	RaftSnapshotInterval   int      `long:"raft-snap-interval" description:"controls how often raft checks if it should perform a snapshot"`
	RaftMetadataOnlyVoters bool     `long:"raft-metadata-only-voters" description:"configures the voters to store metadata exclusively, without storing any other data"`

	RuntimeOverridesEnabled      bool          `long:"runtime-overrides.enabled" description:"enable runtime overrides config"`
	RuntimeOverridesPath         string        `long:"runtime-overrides.path" description:"path to runtime overrides config"`
	RuntimeOverridesLoadInterval time.Duration `long:"runtime-overrides.load-interval" description:"load interval for runtime overrides config"`
}

type SchemaHandlerConfig struct {
	MaximumAllowedCollectionsCount *runtime.DynamicValue[int] `json:"maximum_allowed_collections_count" yaml:"maximum_allowed_collections_count"`
}

type RuntimeOverrides struct {
	Enabled      bool          `json:"enabled"`
	Path         string        `json:"path" yaml:"path"`
	LoadInterval time.Duration `json:"load_interval" yaml:"load_interval"`
}

// Config outline of the config file
type Config struct {
	Name                                string                   `json:"name" yaml:"name"`
	Debug                               bool                     `json:"debug" yaml:"debug"`
	QueryDefaults                       QueryDefaults            `json:"query_defaults" yaml:"query_defaults"`
	QueryMaximumResults                 int64                    `json:"query_maximum_results" yaml:"query_maximum_results"`
	QueryHybridMaximumResults           int64                    `json:"query_hybrid_maximum_results" yaml:"query_hybrid_maximum_results"`
	QueryNestedCrossReferenceLimit      int64                    `json:"query_nested_cross_reference_limit" yaml:"query_nested_cross_reference_limit"`
	QueryCrossReferenceDepthLimit       int                      `json:"query_cross_reference_depth_limit" yaml:"query_cross_reference_depth_limit"`
	Contextionary                       Contextionary            `json:"contextionary" yaml:"contextionary"`
	Authentication                      Authentication           `json:"authentication" yaml:"authentication"`
	Authorization                       Authorization            `json:"authorization" yaml:"authorization"`
	Origin                              string                   `json:"origin" yaml:"origin"`
	Persistence                         Persistence              `json:"persistence" yaml:"persistence"`
	DefaultVectorizerModule             string                   `json:"default_vectorizer_module" yaml:"default_vectorizer_module"`
	DefaultVectorDistanceMetric         string                   `json:"default_vector_distance_metric" yaml:"default_vector_distance_metric"`
	EnableModules                       string                   `json:"enable_modules" yaml:"enable_modules"`
	EnableApiBasedModules               bool                     `json:"api_based_modules_disabled" yaml:"api_based_modules_disabled"`
	ModulesPath                         string                   `json:"modules_path" yaml:"modules_path"`
	ModuleHttpClientTimeout             time.Duration            `json:"modules_client_timeout" yaml:"modules_client_timeout"`
	AutoSchema                          AutoSchema               `json:"auto_schema" yaml:"auto_schema"`
	Cluster                             cluster.Config           `json:"cluster" yaml:"cluster"`
	Replication                         replication.GlobalConfig `json:"replication" yaml:"replication"`
	Monitoring                          monitoring.Config        `json:"monitoring" yaml:"monitoring"`
	GRPC                                GRPC                     `json:"grpc" yaml:"grpc"`
	Profiling                           Profiling                `json:"profiling" yaml:"profiling"`
	ResourceUsage                       ResourceUsage            `json:"resource_usage" yaml:"resource_usage"`
	MaxImportGoroutinesFactor           float64                  `json:"max_import_goroutine_factor" yaml:"max_import_goroutine_factor"`
	MaximumConcurrentGetRequests        int                      `json:"maximum_concurrent_get_requests" yaml:"maximum_concurrent_get_requests"`
	MaximumConcurrentShardLoads         int                      `json:"maximum_concurrent_shard_loads" yaml:"maximum_concurrent_shard_loads"`
	TrackVectorDimensions               bool                     `json:"track_vector_dimensions" yaml:"track_vector_dimensions"`
	TrackVectorDimensionsInterval       time.Duration            `json:"track_vector_dimensions_interval" yaml:"track_vector_dimensions_interval"`
	ReindexVectorDimensionsAtStartup    bool                     `json:"reindex_vector_dimensions_at_startup" yaml:"reindex_vector_dimensions_at_startup"`
	DisableLazyLoadShards               bool                     `json:"disable_lazy_load_shards" yaml:"disable_lazy_load_shards"`
	ForceFullReplicasSearch             bool                     `json:"force_full_replicas_search" yaml:"force_full_replicas_search"`
	TransferInactivityTimeout           time.Duration            `json:"transfer_inactivity_timeout" yaml:"transfer_inactivity_timeout"`
	RecountPropertiesAtStartup          bool                     `json:"recount_properties_at_startup" yaml:"recount_properties_at_startup"`
	ReindexSetToRoaringsetAtStartup     bool                     `json:"reindex_set_to_roaringset_at_startup" yaml:"reindex_set_to_roaringset_at_startup"`
	ReindexerGoroutinesFactor           float64                  `json:"reindexer_goroutines_factor" yaml:"reindexer_goroutines_factor"`
	ReindexMapToBlockmaxAtStartup       bool                     `json:"reindex_map_to_blockmax_at_startup" yaml:"reindex_map_to_blockmax_at_startup"`
	ReindexMapToBlockmaxConfig          MapToBlockamaxConfig     `json:"reindex_map_to_blockmax_config" yaml:"reindex_map_to_blockmax_config"`
	IndexMissingTextFilterableAtStartup bool                     `json:"index_missing_text_filterable_at_startup" yaml:"index_missing_text_filterable_at_startup"`
	DisableGraphQL                      bool                     `json:"disable_graphql" yaml:"disable_graphql"`
	AvoidMmap                           bool                     `json:"avoid_mmap" yaml:"avoid_mmap"`
	CORS                                CORS                     `json:"cors" yaml:"cors"`
	DisableTelemetry                    bool                     `json:"disable_telemetry" yaml:"disable_telemetry"`
	HNSWStartupWaitForVectorCache       bool                     `json:"hnsw_startup_wait_for_vector_cache" yaml:"hnsw_startup_wait_for_vector_cache"`
	HNSWVisitedListPoolMaxSize          int                      `json:"hnsw_visited_list_pool_max_size" yaml:"hnsw_visited_list_pool_max_size"`
	HNSWFlatSearchConcurrency           int                      `json:"hnsw_flat_search_concurrency" yaml:"hnsw_flat_search_concurrency"`
	HNSWAcornFilterRatio                float64                  `json:"hnsw_acorn_filter_ratio" yaml:"hnsw_acorn_filter_ratio"`
	Sentry                              *entsentry.ConfigOpts    `json:"sentry" yaml:"sentry"`
	MetadataServer                      MetadataServer           `json:"metadata_server" yaml:"metadata_server"`
	SchemaHandlerConfig                 SchemaHandlerConfig      `json:"schema" yaml:"schema"`
	DistributedTasks                    DistributedTasksConfig   `json:"distributed_tasks" yaml:"distributed_tasks"`
	ReplicationEngineMaxWorkers         int                      `json:"replication_engine_max_workers" yaml:"replication_engine_max_workers"`
	ReplicationEngineFileCopyWorkers    int                      `json:"replication_engine_file_copy_workers" yaml:"replication_engine_file_copy_workers"`
	SPFreshEnabled                      bool                     `json:"spfresh_enabled" yaml:"spfresh_enabled"`
	// Raft Specific configuration
	// TODO-RAFT: Do we want to be able to specify these with config file as well ?
	Raft Raft

	// map[className][]propertyName
	ReindexIndexesAtStartup map[string][]string `json:"reindex_indexes_at_startup" yaml:"reindex_indexes_at_startup"`

	RuntimeOverrides RuntimeOverrides `json:"runtime_overrides" yaml:"runtime_overrides"`

	ReplicaMovementDisabled         bool                                 `json:"replica_movement_disabled" yaml:"replica_movement_disabled"`
	ReplicaMovementMinimumAsyncWait *runtime.DynamicValue[time.Duration] `json:"REPLICA_MOVEMENT_MINIMUM_ASYNC_WAIT" yaml:"REPLICA_MOVEMENT_MINIMUM_ASYNC_WAIT"`

	// TenantActivityReadLogLevel is 'debug' by default as every single READ
	// interaction with a tenant leads to a log line. However, this may
	// temporarily be desired, e.g. for analysis or debugging purposes. In this
	// case the log level can be elevated, e.g. to 'info'. This is overall less
	// noisy than changing the global log level, but still allows to see all
	// tenant read activity.
	TenantActivityReadLogLevel *runtime.DynamicValue[string] `json:"tenant_activity_read_log_level" yaml:"tenant_activity_read_log_level"`
	// TenantActivityWriteLogLevel is 'debug' by default as every single WRITE
	// interaction with a tenant leads to a log line. However, this may
	// temporarily be desired, e.g. for analysis or debugging purposes. In this
	// case the log level can be elevated, e.g. to 'info'. This is overall less
	// noisy than changing the global log level, but still allows to see all
	// tenant write activity.
	TenantActivityWriteLogLevel *runtime.DynamicValue[string] `json:"tenant_activity_write_log_level" yaml:"tenant_activity_write_log_level"`

	// RevectorizeCheck is an optimization where Weaviate checks if a vector can
	// be reused from a previous version of the object, for example because the
	// only change was an update of a property that is excluded from
	// vectorization. This check is on by default (backward-compatibility).
	//
	// However, this check comes at a cost, it means that every single insert
	// will turn into a read-before-write pattern, even if the inserted object is
	// new. That is because the logic first needs to check if the object even
	// exists. In cases where write throughput matters and the overwhelming
	// majority of inserts are new, unique objects, it might be advisable to turn
	// this feature off using the provided flag.
	RevectorizeCheckDisabled *runtime.DynamicValue[bool] `json:"revectorize_check_disabled" yaml:"revectorize_check_disabled"`

	QuerySlowLogEnabled   *runtime.DynamicValue[bool]          `json:"query_slow_log_enabled" yaml:"query_slow_log_enabled"`
	QuerySlowLogThreshold *runtime.DynamicValue[time.Duration] `json:"query_slow_log_threshold" yaml:"query_slow_log_threshold"`

	// New classes will be created with the default quantization
	DefaultQuantization *runtime.DynamicValue[string] `json:"default_quantization" yaml:"default_quantization"`

	QueryBitmapBufsMaxMemory  int `json:"query_bitmap_bufs_max_memory" yaml:"query_bitmap_bufs_max_memory"`
	QueryBitmapBufsMaxBufSize int `json:"query_bitmap_bufs_max_buf_size" yaml:"query_bitmap_bufs_max_buf_size"`

	// InvertedSorterDisabled forces the "objects bucket" strategy and doesn't
	// not consider inverted sorting, even when the query planner thinks this is
	// the better option.
	//
	// Most users should never set this flag, it exists for two reasons:
	//  - For benchmarking reasons, this flag can be used to evaluate the
	//		(positive) impact of the inverted sorter.
	//  - As a safety net to revert to the old behavior in case there is a bug
	//		in the inverted indexer despite the very extensive testing.
	//
	// This flat may be removed in the future.
	InvertedSorterDisabled *runtime.DynamicValue[bool] `json:"inverted_sorter_disabled" yaml:"inverted_sorter_disabled"`

	// Usage configuration for the usage module
	Usage usagetypes.UsageConfig `json:"usage" yaml:"usage"`

	// The minimum timeout for the server to wait before it returns an error
	MinimumInternalTimeout time.Duration `json:"minimum_internal_timeout" yaml:"minimum_internal_timeout"`
}

type MapToBlockamaxConfig struct {
	SwapBuckets                bool                     `json:"swap_buckets" yaml:"swap_buckets"`
	UnswapBuckets              bool                     `json:"unswap_buckets" yaml:"unswap_buckets"`
	TidyBuckets                bool                     `json:"tidy_buckets" yaml:"tidy_buckets"`
	ReloadShards               bool                     `json:"reload_shards" yaml:"reload_shards"`
	Rollback                   bool                     `json:"rollback" yaml:"rollback"`
	ConditionalStart           bool                     `json:"conditional_start" yaml:"conditional_start"`
	ProcessingDurationSeconds  int                      `json:"processing_duration_seconds" yaml:"processing_duration_seconds"`
	PauseDurationSeconds       int                      `json:"pause_duration_seconds" yaml:"pause_duration_seconds"`
	PerObjectDelayMilliseconds int                      `json:"per_object_delay_milliseconds" yaml:"per_object_delay_milliseconds"`
	Selected                   []CollectionPropsTenants `json:"selected" yaml:"selected"`
}

type CollectionPropsTenants struct {
	Collection string   `json:"collection" yaml:"collection"`
	Props      []string `json:"props" yaml:"props"`
	Tenants    []string `json:"tenants" yaml:"tenants"`
}

// Validate the configuration
func (c *Config) Validate() error {
	if err := c.Authentication.Validate(); err != nil {
		return configErr(err)
	}

	if err := c.Authorization.Validate(); err != nil {
		return configErr(err)
	}

	if c.Authentication.AnonymousAccess.Enabled && c.Authorization.Rbac.Enabled {
		return fmt.Errorf("cannot enable anonymous access and rbac authorization")
	}

	if err := c.Persistence.Validate(); err != nil {
		return configErr(err)
	}

	if err := c.AutoSchema.Validate(); err != nil {
		return configErr(err)
	}

	if err := c.ResourceUsage.Validate(); err != nil {
		return configErr(err)
	}

	if err := c.Raft.Validate(); err != nil {
		return configErr(err)
	}

	return nil
}

// ValidateModules validates the non-nested parameters. Nested objects must provide their own
// validation methods
func (c *Config) ValidateModules(modProv moduleProvider) error {
	if err := c.validateDefaultVectorizerModule(modProv); err != nil {
		return errors.Wrap(err, "default vectorizer module")
	}

	if err := c.validateDefaultVectorDistanceMetric(); err != nil {
		return errors.Wrap(err, "default vector distance metric")
	}

	return nil
}

func (c *Config) validateDefaultVectorizerModule(modProv moduleProvider) error {
	if c.DefaultVectorizerModule == VectorizerModuleNone {
		return nil
	}

	return modProv.ValidateVectorizer(c.DefaultVectorizerModule)
}

type moduleProvider interface {
	ValidateVectorizer(moduleName string) error
}

func (c *Config) validateDefaultVectorDistanceMetric() error {
	switch c.DefaultVectorDistanceMetric {
	case "", common.DistanceCosine, common.DistanceDot, common.DistanceL2Squared, common.DistanceManhattan, common.DistanceHamming:
		return nil
	default:
		return fmt.Errorf("must be one of [\"cosine\", \"dot\", \"l2-squared\", \"manhattan\",\"hamming\"]")
	}
}

type AutoSchema struct {
	Enabled       *runtime.DynamicValue[bool] `json:"enabled" yaml:"enabled"`
	DefaultString string                      `json:"defaultString" yaml:"defaultString"`
	DefaultNumber string                      `json:"defaultNumber" yaml:"defaultNumber"`
	DefaultDate   string                      `json:"defaultDate" yaml:"defaultDate"`
}

func (a AutoSchema) Validate() error {
	if a.DefaultNumber != "int" && a.DefaultNumber != "number" {
		return fmt.Errorf("autoSchema.defaultNumber must be either 'int' or 'number")
	}
	if a.DefaultString != schema.DataTypeText.String() &&
		a.DefaultString != schema.DataTypeString.String() {
		return fmt.Errorf("autoSchema.defaultString must be either 'string' or 'text")
	}
	if a.DefaultDate != "date" &&
		a.DefaultDate != schema.DataTypeText.String() &&
		a.DefaultDate != schema.DataTypeString.String() {
		return fmt.Errorf("autoSchema.defaultDate must be either 'date' or 'string' or 'text")
	}

	return nil
}

// QueryDefaults for optional parameters
type QueryDefaults struct {
	Limit        int64 `json:"limit" yaml:"limit"`
	LimitGraphQL int64 `json:"limitGraphQL" yaml:"limitGraphQL"`
}

// DefaultQueryDefaultsLimit is the default query limit when no limit is provided
const (
	DefaultQueryDefaultsLimit        int64 = 10
	DefaultQueryDefaultsLimitGraphQL int64 = 100
)

type Contextionary struct {
	URL string `json:"url" yaml:"url"`
}

// Support independent TLS credentials for gRPC
type GRPC struct {
	Port       int    `json:"port" yaml:"port"`
	CertFile   string `json:"certFile" yaml:"certFile"`
	KeyFile    string `json:"keyFile" yaml:"keyFile"`
	MaxMsgSize int    `json:"maxMsgSize" yaml:"maxMsgSize"`
}

type Profiling struct {
	BlockProfileRate     int  `json:"blockProfileRate" yaml:"blockProfileRate"`
	MutexProfileFraction int  `json:"mutexProfileFraction" yaml:"mutexProfileFraction"`
	Disabled             bool `json:"disabled" yaml:"disabled"`
	Port                 int  `json:"port" yaml:"port"`
}

type DistributedTasksConfig struct {
	Enabled               bool          `json:"enabled" yaml:"enabled"`
	CompletedTaskTTL      time.Duration `json:"completedTaskTTL" yaml:"completedTaskTTL"`
	SchedulerTickInterval time.Duration `json:"schedulerTickInterval" yaml:"schedulerTickInterval"`
}

type Persistence struct {
	DataPath                                     string `json:"dataPath" yaml:"dataPath"`
	MemtablesFlushDirtyAfter                     int    `json:"flushDirtyMemtablesAfter" yaml:"flushDirtyMemtablesAfter"`
	MemtablesMaxSizeMB                           int    `json:"memtablesMaxSizeMB" yaml:"memtablesMaxSizeMB"`
	MemtablesMinActiveDurationSeconds            int    `json:"memtablesMinActiveDurationSeconds" yaml:"memtablesMinActiveDurationSeconds"`
	MemtablesMaxActiveDurationSeconds            int    `json:"memtablesMaxActiveDurationSeconds" yaml:"memtablesMaxActiveDurationSeconds"`
	LSMMaxSegmentSize                            int64  `json:"lsmMaxSegmentSize" yaml:"lsmMaxSegmentSize"`
	LSMSegmentsCleanupIntervalSeconds            int    `json:"lsmSegmentsCleanupIntervalSeconds" yaml:"lsmSegmentsCleanupIntervalSeconds"`
	LSMSeparateObjectsCompactions                bool   `json:"lsmSeparateObjectsCompactions" yaml:"lsmSeparateObjectsCompactions"`
	LSMEnableSegmentsChecksumValidation          bool   `json:"lsmEnableSegmentsChecksumValidation" yaml:"lsmEnableSegmentsChecksumValidation"`
	LSMCycleManagerRoutinesFactor                int    `json:"lsmCycleManagerRoutinesFactor" yaml:"lsmCycleManagerRoutinesFactor"`
	IndexRangeableInMemory                       bool   `json:"indexRangeableInMemory" yaml:"indexRangeableInMemory"`
	MinMMapSize                                  int64  `json:"minMMapSize" yaml:"minMMapSize"`
	LazySegmentsDisabled                         bool   `json:"lazySegmentsDisabled" yaml:"lazySegmentsDisabled"`
	SegmentInfoIntoFileNameEnabled               bool   `json:"segmentFileInfoEnabled" yaml:"segmentFileInfoEnabled"`
	WriteMetadataFilesEnabled                    bool   `json:"writeMetadataFilesEnabled" yaml:"writeMetadataFilesEnabled"`
	MaxReuseWalSize                              int64  `json:"MaxReuseWalSize" yaml:"MaxReuseWalSize"`
	HNSWMaxLogSize                               int64  `json:"hnswMaxLogSize" yaml:"hnswMaxLogSize"`
	HNSWDisableSnapshots                         bool   `json:"hnswDisableSnapshots" yaml:"hnswDisableSnapshots"`
	HNSWSnapshotIntervalSeconds                  int    `json:"hnswSnapshotIntervalSeconds" yaml:"hnswSnapshotIntervalSeconds"`
	HNSWSnapshotOnStartup                        bool   `json:"hnswSnapshotOnStartup" yaml:"hnswSnapshotOnStartup"`
	HNSWSnapshotMinDeltaCommitlogsNumber         int    `json:"hnswSnapshotMinDeltaCommitlogsNumber" yaml:"hnswSnapshotMinDeltaCommitlogsNumber"`
	HNSWSnapshotMinDeltaCommitlogsSizePercentage int    `json:"hnswSnapshotMinDeltaCommitlogsSizePercentage" yaml:"hnswSnapshotMinDeltaCommitlogsSizePercentage"`
}

// DefaultPersistenceDataPath is the default location for data directory when no location is provided
const DefaultPersistenceDataPath string = "./data"

// DefaultPersistenceLSMMaxSegmentSize is effectively unlimited for backward
// compatibility. TODO: consider changing this in a future release and make
// some noise about it. This is technically a breaking change.
const DefaultPersistenceLSMMaxSegmentSize = math.MaxInt64

// DefaultPersistenceLSMSegmentsCleanupIntervalSeconds = 0 for backward compatibility.
// value = 0 means cleanup is turned off.
const DefaultPersistenceLSMSegmentsCleanupIntervalSeconds = 0

// DefaultPersistenceLSMCycleManagerRoutinesFactor - determines how many goroutines
// are started for cyclemanager (factor * NUMCPU)
const DefaultPersistenceLSMCycleManagerRoutinesFactor = 2

const DefaultPersistenceHNSWMaxLogSize = 500 * 1024 * 1024 // 500MB for backward compatibility

const (
	// minimal interval for new hnws snapshot to be created after last one
	DefaultHNSWSnapshotIntervalSeconds                  = 6 * 3600 // 6h
	DefaultHNSWSnapshotDisabled                         = true
	DefaultHNSWSnapshotOnStartup                        = true
	DefaultHNSWSnapshotMinDeltaCommitlogsNumber         = 1
	DefaultHNSWSnapshotMinDeltaCommitlogsSizePercentage = 5 // 5%
)

const (
	DefaultReindexerGoroutinesFactor = 0.5

	DefaultMapToBlockmaxProcessingDurationSeconds  = 3 * 60
	DefaultMapToBlockmaxPauseDurationSeconds       = 60
	DefaultMapToBlockmaxPerObjectDelayMilliseconds = 0
)

// MetadataServer is experimental.
type MetadataServer struct {
	// When enabled startup will include a "metadata server"
	// for separation of storage/compute Weaviate.
	Enabled                   bool   `json:"enabled" yaml:"enabled"`
	GrpcListenAddress         string `json:"grpc_listen_address" yaml:"grpc_listen_address"`
	DataEventsChannelCapacity int    `json:"data_events_channel_capacity" yaml:"data_events_channel_capacity"`
}

const (
	DefaultMetadataServerGrpcListenAddress         = ":9050"
	DefaultMetadataServerDataEventsChannelCapacity = 100
)

const DefaultHNSWVisitedListPoolSize = -1 // unlimited for backward compatibility

const DefaultHNSWFlatSearchConcurrency = 1 // 1 for backward compatibility

const (
	DefaultPersistenceMinMMapSize     = 8192 // 8kb by default
	DefaultPersistenceMaxReuseWalSize = 4096 // 4kb by default
)

func (p Persistence) Validate() error {
	if p.DataPath == "" {
		return fmt.Errorf("persistence.dataPath must be set")
	}

	return nil
}

type DiskUse struct {
	WarningPercentage  uint64 `json:"warning_percentage" yaml:"warning_percentage"`
	ReadOnlyPercentage uint64 `json:"readonly_percentage" yaml:"readonly_percentage"`
}

func (d DiskUse) Validate() error {
	if d.WarningPercentage > 100 {
		return fmt.Errorf("disk_use.read_only_percentage must be between 0 and 100")
	}

	if d.ReadOnlyPercentage > 100 {
		return fmt.Errorf("disk_use.read_only_percentage must be between 0 and 100")
	}

	return nil
}

type MemUse struct {
	WarningPercentage  uint64 `json:"warning_percentage" yaml:"warning_percentage"`
	ReadOnlyPercentage uint64 `json:"readonly_percentage" yaml:"readonly_percentage"`
}

func (m MemUse) Validate() error {
	if m.WarningPercentage > 100 {
		return fmt.Errorf("mem_use.read_only_percentage must be between 0 and 100")
	}

	if m.ReadOnlyPercentage > 100 {
		return fmt.Errorf("mem_use.read_only_percentage must be between 0 and 100")
	}

	return nil
}

type ResourceUsage struct {
	DiskUse DiskUse
	MemUse  MemUse
}

type CORS struct {
	AllowOrigin  string `json:"allow_origin" yaml:"allow_origin"`
	AllowMethods string `json:"allow_methods" yaml:"allow_methods"`
	AllowHeaders string `json:"allow_headers" yaml:"allow_headers"`
}

const (
	DefaultCORSAllowOrigin  = "*"
	DefaultCORSAllowMethods = "*"
	DefaultCORSAllowHeaders = "Content-Type, Authorization, Batch, X-Openai-Api-Key, X-Openai-Organization, X-Openai-Baseurl, X-Anyscale-Baseurl, X-Anyscale-Api-Key, X-Cohere-Api-Key, X-Cohere-Baseurl, X-Huggingface-Api-Key, X-Azure-Api-Key, X-Azure-Deployment-Id, X-Azure-Resource-Name, X-Azure-Concurrency, X-Azure-Block-Size, X-Google-Api-Key, X-Google-Vertex-Api-Key, X-Google-Studio-Api-Key, X-Goog-Api-Key, X-Goog-Vertex-Api-Key, X-Goog-Studio-Api-Key, X-Palm-Api-Key, X-Jinaai-Api-Key, X-Aws-Access-Key, X-Aws-Secret-Key, X-Voyageai-Baseurl, X-Voyageai-Api-Key, X-Mistral-Baseurl, X-Mistral-Api-Key, X-Anthropic-Baseurl, X-Anthropic-Api-Key, X-Databricks-Endpoint, X-Databricks-Token, X-Databricks-User-Agent, X-Friendli-Token, X-Friendli-Baseurl, X-Weaviate-Api-Key, X-Weaviate-Cluster-Url, X-Nvidia-Api-Key, X-Nvidia-Baseurl"
)

func (r ResourceUsage) Validate() error {
	if err := r.DiskUse.Validate(); err != nil {
		return err
	}

	if err := r.MemUse.Validate(); err != nil {
		return err
	}

	return nil
}

type Raft struct {
	Port              int
	InternalRPCPort   int
	RPCMessageMaxSize int
	Join              []string

	SnapshotInterval  time.Duration
	SnapshotThreshold uint64
	TrailingLogs      uint64

	HeartbeatTimeout   time.Duration
	ElectionTimeout    time.Duration
	LeaderLeaseTimeout time.Duration
<<<<<<< HEAD
	TimeoutsMultiplier int
=======
	TimeoutsMultiplier *runtime.DynamicValue[int]
	DrainSleep         *runtime.DynamicValue[time.Duration]
>>>>>>> 3652b765

	ConsistencyWaitTimeout time.Duration

	BootstrapTimeout   time.Duration
	BootstrapExpect    int
	MetadataOnlyVoters bool

	EnableOneNodeRecovery bool
	ForceOneNodeRecovery  bool
}

func (r *Raft) Validate() error {
	if r.Port == 0 {
		return fmt.Errorf("raft.port must be greater than 0")
	}

	if r.InternalRPCPort == 0 {
		return fmt.Errorf("raft.intra_rpc_port must be greater than 0")
	}

	uniqueMap := make(map[string]struct{}, len(r.Join))
	updatedJoinList := make([]string, len(r.Join))
	for i, nodeNameAndPort := range r.Join {
		// Check that the format is correct. In case only node name is present we append the default raft port
		nodeNameAndPortSplitted := strings.Split(nodeNameAndPort, ":")
		if len(nodeNameAndPortSplitted) == 0 {
			return fmt.Errorf("raft.join element %s has no node name", nodeNameAndPort)
		} else if len(nodeNameAndPortSplitted) < 2 {
			// If user only specify a node name and no port, use the default raft port
			nodeNameAndPortSplitted = append(nodeNameAndPortSplitted, fmt.Sprintf("%d", DefaultRaftPort))
		} else if len(nodeNameAndPortSplitted) > 2 {
			return fmt.Errorf("raft.join element %s has unexpected amount of element", nodeNameAndPort)
		}

		// Check that the node name is unique
		nodeName := nodeNameAndPortSplitted[0]
		if _, ok := uniqueMap[nodeName]; ok {
			return fmt.Errorf("raft.join contains the value %s multiple times. Joined nodes must have a unique id", nodeName)
		} else {
			uniqueMap[nodeName] = struct{}{}
		}

		// TODO-RAFT START
		// Validate host and port

		updatedJoinList[i] = strings.Join(nodeNameAndPortSplitted, ":")
	}
	r.Join = updatedJoinList

	if r.BootstrapExpect == 0 {
		return fmt.Errorf("raft.bootstrap_expect must be greater than 0")
	}

	if r.BootstrapExpect > len(r.Join) {
		return fmt.Errorf("raft.bootstrap.expect must be less than or equal to the length of raft.join")
	}

	if r.SnapshotInterval <= 0 {
		return fmt.Errorf("raft.bootstrap.snapshot_interval must be more than 0")
	}

	if r.SnapshotThreshold <= 0 {
		return fmt.Errorf("raft.bootstrap.snapshot_threshold must be more than 0")
	}

	if r.ConsistencyWaitTimeout <= 0 {
		return fmt.Errorf("raft.bootstrap.consistency_wait_timeout must be more than 0")
	}

	return nil
}

// GetConfigOptionGroup creates an option group for swagger
func GetConfigOptionGroup() *swag.CommandLineOptionsGroup {
	commandLineOptionsGroup := swag.CommandLineOptionsGroup{
		ShortDescription: "Connector, raft & MQTT config",
		LongDescription:  "",
		Options:          &Flags{},
	}

	return &commandLineOptionsGroup
}

// WeaviateConfig represents the used schema's
type WeaviateConfig struct {
	Config   Config
	Hostname string
	Scheme   string
}

// GetHostAddress from config locations
func (f *WeaviateConfig) GetHostAddress() string {
	return fmt.Sprintf("%s://%s", f.Scheme, f.Hostname)
}

// LoadConfig from config locations. The load order for configuration values if the following
// 1. Config file
// 2. Environment variables
// 3. Command line flags
// If a config option is specified multiple times in different locations, the latest one will be used in this order.
func (f *WeaviateConfig) LoadConfig(flags *swag.CommandLineOptionsGroup, logger logrus.FieldLogger) error {
	// Get command line flags
	configFileName := flags.Options.(*Flags).ConfigFile
	// Set default if not given
	if configFileName == "" {
		configFileName = DefaultConfigFile
	}

	// Read config file
	file, err := os.ReadFile(configFileName)
	_ = err // explicitly ignore

	// Load config from config file if present
	if len(file) > 0 {
		logger.WithField("action", "config_load").WithField("config_file_path", configFileName).
			Info("Usage of the weaviate.conf.json file is deprecated and will be removed in the future. Please use environment variables.")
		config, err := f.parseConfigFile(file, configFileName)
		if err != nil {
			return configErr(err)
		}
		f.Config = config

		deprecations.Log(logger, "config-files")
	}

	// Load config from env
	if err := FromEnv(&f.Config); err != nil {
		return configErr(err)
	}

	// Load config from flags
	f.fromFlags(flags.Options.(*Flags))

	return f.Config.Validate()
}

func (f *WeaviateConfig) parseConfigFile(file []byte, name string) (Config, error) {
	var config Config

	m := regexp.MustCompile(`.*\.(\w+)$`).FindStringSubmatch(name)
	if len(m) < 2 {
		return config, fmt.Errorf("config file does not have a file ending, got '%s'", name)
	}

	switch m[1] {
	case "json":
		err := json.Unmarshal(file, &config)
		if err != nil {
			return config, fmt.Errorf("error unmarshalling the json config file: %w", err)
		}
	case "yaml":
		err := yaml.Unmarshal(file, &config)
		if err != nil {
			return config, fmt.Errorf("error unmarshalling the yaml config file: %w", err)
		}
	default:
		return config, fmt.Errorf("unsupported config file extension '%s', use .yaml or .json", m[1])
	}

	return config, nil
}

// fromFlags parses values from flags given as parameter and overrides values in the config
func (f *WeaviateConfig) fromFlags(flags *Flags) {
	if flags.RaftPort > 0 {
		f.Config.Raft.Port = flags.RaftPort
	}
	if flags.RaftInternalRPCPort > 0 {
		f.Config.Raft.InternalRPCPort = flags.RaftInternalRPCPort
	}
	if flags.RaftRPCMessageMaxSize > 0 {
		f.Config.Raft.RPCMessageMaxSize = flags.RaftRPCMessageMaxSize
	}
	if flags.RaftJoin != nil {
		f.Config.Raft.Join = flags.RaftJoin
	}
	if flags.RaftBootstrapTimeout > 0 {
		f.Config.Raft.BootstrapTimeout = time.Second * time.Duration(flags.RaftBootstrapTimeout)
	}
	if flags.RaftBootstrapExpect > 0 {
		f.Config.Raft.BootstrapExpect = flags.RaftBootstrapExpect
	}
	if flags.RaftSnapshotInterval > 0 {
		f.Config.Raft.SnapshotInterval = time.Second * time.Duration(flags.RaftSnapshotInterval)
	}
	if flags.RaftSnapshotThreshold > 0 {
		f.Config.Raft.SnapshotThreshold = uint64(flags.RaftSnapshotThreshold)
	}
	if flags.RaftMetadataOnlyVoters {
		f.Config.Raft.MetadataOnlyVoters = true
	}

	if flags.RuntimeOverridesEnabled {
		f.Config.RuntimeOverrides.Enabled = flags.RuntimeOverridesEnabled
	}

	if flags.RuntimeOverridesPath != "" {
		f.Config.RuntimeOverrides.Path = flags.RuntimeOverridesPath
	}

	if flags.RuntimeOverridesLoadInterval > 0 {
		f.Config.RuntimeOverrides.LoadInterval = flags.RuntimeOverridesLoadInterval
	}
}

func configErr(err error) error {
	return fmt.Errorf("invalid config: %w", err)
}<|MERGE_RESOLUTION|>--- conflicted
+++ resolved
@@ -543,12 +543,8 @@
 	HeartbeatTimeout   time.Duration
 	ElectionTimeout    time.Duration
 	LeaderLeaseTimeout time.Duration
-<<<<<<< HEAD
-	TimeoutsMultiplier int
-=======
 	TimeoutsMultiplier *runtime.DynamicValue[int]
 	DrainSleep         *runtime.DynamicValue[time.Duration]
->>>>>>> 3652b765
 
 	ConsistencyWaitTimeout time.Duration
 

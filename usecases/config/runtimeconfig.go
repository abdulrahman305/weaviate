--- conflicted
+++ resolved
@@ -29,37 +29,25 @@
 // WeaviateRuntimeConfig is the collection all the supported configs that is
 // managed dynamically and can be overridden during runtime.
 type WeaviateRuntimeConfig struct {
-<<<<<<< HEAD
-	MaximumAllowedCollectionsCount  *runtime.DynamicValue[int]           `json:"maximum_allowed_collections_count" yaml:"maximum_allowed_collections_count"`
-	AutoschemaEnabled               *runtime.DynamicValue[bool]          `json:"autoschema_enabled" yaml:"autoschema_enabled"`
-	AsyncReplicationDisabled        *runtime.DynamicValue[bool]          `json:"async_replication_disabled" yaml:"async_replication_disabled"`
-	RevectorizeCheckDisabled        *runtime.DynamicValue[bool]          `json:"revectorize_check_disabled" yaml:"revectorize_check_disabled"`
-	ReplicaMovementMinimumAsyncWait *runtime.DynamicValue[time.Duration] `json:"replica_movement_minimum_async_wait" yaml:"replica_movement_minimum_async_wait"`
-	TenantActivityReadLogLevel      *runtime.DynamicValue[string]        `json:"tenant_activity_read_log_level" yaml:"tenant_activity_read_log_level"`
-	TenantActivityWriteLogLevel     *runtime.DynamicValue[string]        `json:"tenant_activity_write_log_level" yaml:"tenant_activity_write_log_level"`
-	QuerySlowLogEnabled             *runtime.DynamicValue[bool]          `json:"query_slow_log_enabled" yaml:"query_slow_log_enabled"`
-	QuerySlowLogThreshold           *runtime.DynamicValue[time.Duration] `json:"query_slow_log_threshold" yaml:"query_slow_log_threshold"`
-	InvertedSorterDisabled          *runtime.DynamicValue[bool]          `json:"inverted_sorter_disabled" yaml:"inverted_sorter_disabled"`
-	UsageGCSBucket                  *runtime.DynamicValue[string]        `json:"usage_gcs_bucket" yaml:"usage_gcs_bucket"`
-	UsageGCSPrefix                  *runtime.DynamicValue[string]        `json:"usage_gcs_prefix" yaml:"usage_gcs_prefix"`
-	UsageS3Bucket                   *runtime.DynamicValue[string]        `json:"usage_s3_bucket" yaml:"usage_s3_bucket"`
-	UsageS3Prefix                   *runtime.DynamicValue[string]        `json:"usage_s3_prefix" yaml:"usage_s3_prefix"`
-	UsageScrapeInterval             *runtime.DynamicValue[time.Duration] `json:"usage_scrape_interval" yaml:"usage_scrape_interval"`
-	UsageShardJitterInterval        *runtime.DynamicValue[time.Duration] `json:"usage_shard_jitter_interval" yaml:"usage_shard_jitter_interval"`
-	UsagePolicyVersion              *runtime.DynamicValue[string]        `json:"usage_policy_version" yaml:"usage_policy_version"`
-	UsageVerifyPermissions          *runtime.DynamicValue[bool]          `json:"usage_verify_permissions" yaml:"usage_verify_permissions"`
-=======
 	MaximumAllowedCollectionsCount       *runtime.DynamicValue[int]           `json:"maximum_allowed_collections_count" yaml:"maximum_allowed_collections_count"`
 	AutoschemaEnabled                    *runtime.DynamicValue[bool]          `json:"autoschema_enabled" yaml:"autoschema_enabled"`
 	AsyncReplicationDisabled             *runtime.DynamicValue[bool]          `json:"async_replication_disabled" yaml:"async_replication_disabled"`
+	RevectorizeCheckDisabled             *runtime.DynamicValue[bool]          `json:"revectorize_check_disabled" yaml:"revectorize_check_disabled"`
+	ReplicaMovementMinimumAsyncWait      *runtime.DynamicValue[time.Duration] `json:"replica_movement_minimum_async_wait" yaml:"replica_movement_minimum_async_wait"`
 	TenantActivityReadLogLevel           *runtime.DynamicValue[string]        `json:"tenant_activity_read_log_level" yaml:"tenant_activity_read_log_level"`
 	TenantActivityWriteLogLevel          *runtime.DynamicValue[string]        `json:"tenant_activity_write_log_level" yaml:"tenant_activity_write_log_level"`
-	RevectorizeCheckDisabled             *runtime.DynamicValue[bool]          `json:"revectorize_check_disabled" yaml:"revectorize_check_disabled"`
 	QuerySlowLogEnabled                  *runtime.DynamicValue[bool]          `json:"query_slow_log_enabled" yaml:"query_slow_log_enabled"`
 	QuerySlowLogThreshold                *runtime.DynamicValue[time.Duration] `json:"query_slow_log_threshold" yaml:"query_slow_log_threshold"`
 	InvertedSorterDisabled               *runtime.DynamicValue[bool]          `json:"inverted_sorter_disabled" yaml:"inverted_sorter_disabled"`
+	UsageGCSBucket                       *runtime.DynamicValue[string]        `json:"usage_gcs_bucket" yaml:"usage_gcs_bucket"`
+	UsageGCSPrefix                       *runtime.DynamicValue[string]        `json:"usage_gcs_prefix" yaml:"usage_gcs_prefix"`
+	UsageS3Bucket                        *runtime.DynamicValue[string]        `json:"usage_s3_bucket" yaml:"usage_s3_bucket"`
+	UsageS3Prefix                        *runtime.DynamicValue[string]        `json:"usage_s3_prefix" yaml:"usage_s3_prefix"`
+	UsageScrapeInterval                  *runtime.DynamicValue[time.Duration] `json:"usage_scrape_interval" yaml:"usage_scrape_interval"`
+	UsageShardJitterInterval             *runtime.DynamicValue[time.Duration] `json:"usage_shard_jitter_interval" yaml:"usage_shard_jitter_interval"`
+	UsagePolicyVersion                   *runtime.DynamicValue[string]        `json:"usage_policy_version" yaml:"usage_policy_version"`
+	UsageVerifyPermissions               *runtime.DynamicValue[bool]          `json:"usage_verify_permissions" yaml:"usage_verify_permissions"`
 	ReplicatedIndicesRequestQueueEnabled *runtime.DynamicValue[bool]          `json:"replicated_indices_request_queue_enabled" yaml:"replicated_indices_request_queue_enabled"`
->>>>>>> dcdd69bd
 
 	// Experimental configs. Will be removed in the future.
 	OIDCIssuer            *runtime.DynamicValue[string]   `json:"exp_oidc_issuer" yaml:"exp_oidc_issuer"`

--- conflicted
+++ resolved
@@ -141,9 +141,6 @@
 	return models.(map[string]versioned.Class), nil
 }
 
-<<<<<<< HEAD
-func (f *fakeSchemaManager) QueryTenants(class string, tenants []string) ([]*models.TenantResponse, uint64, error) {
-=======
 func (f *fakeSchemaManager) QueryClassVersions(classes ...string) (map[string]uint64, error) {
 	args := f.Called(classes)
 
@@ -155,8 +152,7 @@
 	return models.(map[string]uint64), nil
 }
 
-func (f *fakeSchemaManager) QueryTenants(class string, tenants []string) ([]*models.Tenant, uint64, error) {
->>>>>>> 2ee73bed
+func (f *fakeSchemaManager) QueryTenants(class string, tenants []string) ([]*models.TenantResponse, uint64, error) {
 	args := f.Called(class, tenants)
 	return args.Get(0).([]*models.TenantResponse), 0, args.Error(2)
 }

--- conflicted
+++ resolved
@@ -188,11 +188,7 @@
 		e.logger.WithField("action", "delete_tenants").
 			WithField("class", class).Error(err)
 	}
-<<<<<<< HEAD
-
-	commit(true) // commit deletion of tenants
-=======
->>>>>>> 3d408cca
+
 	return nil
 }
 

--- conflicted
+++ resolved
@@ -33,15 +33,9 @@
 	go.opentelemetry.io/otel v1.35.0 // indirect
 	golang.org/x/net v0.41.0
 	golang.org/x/oauth2 v0.30.0
-<<<<<<< HEAD
-	golang.org/x/sync v0.14.0
-	golang.org/x/sys v0.32.0
-	gonum.org/v1/gonum v0.15.1
-=======
 	golang.org/x/sync v0.16.0
 	golang.org/x/sys v0.34.0
-	gonum.org/v1/gonum v0.12.0
->>>>>>> df74a91a
+	gonum.org/v1/gonum v0.15.1
 	google.golang.org/api v0.232.0
 	google.golang.org/grpc v1.72.0
 	gopkg.in/yaml.v2 v2.4.0

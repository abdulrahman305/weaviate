--- conflicted
+++ resolved
@@ -20,11 +20,7 @@
         goarch: [amd64, arm64]
     steps:
       - uses: actions/checkout@v4
-<<<<<<< HEAD
-      - uses: wangyoucao577/go-release-action@v1.50
-=======
       - uses: wangyoucao577/go-release-action@v1.51
->>>>>>> 73288982
         with:
           github_token: ${{ secrets.GITHUB_TOKEN }}
           goos: ${{ matrix.goos }}

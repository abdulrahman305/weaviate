--- conflicted
+++ resolved
@@ -5,6 +5,7 @@
 import (
 	reflect "reflect"
 	sync "sync"
+	unsafe "unsafe"
 
 	protoreflect "google.golang.org/protobuf/reflect/protoreflect"
 	protoimpl "google.golang.org/protobuf/runtime/protoimpl"
@@ -18,18 +19,16 @@
 )
 
 type SearchRequest struct {
-	state         protoimpl.MessageState
+	state         protoimpl.MessageState `protogen:"open.v1"`
+	unknownFields protoimpl.UnknownFields
 	sizeCache     protoimpl.SizeCache
-	unknownFields protoimpl.UnknownFields
 }
 
 func (x *SearchRequest) Reset() {
 	*x = SearchRequest{}
-	if protoimpl.UnsafeEnabled {
-		mi := &file_v0_search_get_proto_msgTypes[0]
-		ms := protoimpl.X.MessageStateOf(protoimpl.Pointer(x))
-		ms.StoreMessageInfo(mi)
-	}
+	mi := &file_v0_search_get_proto_msgTypes[0]
+	ms := protoimpl.X.MessageStateOf(protoimpl.Pointer(x))
+	ms.StoreMessageInfo(mi)
 }
 
 func (x *SearchRequest) String() string {
@@ -40,7 +39,7 @@
 
 func (x *SearchRequest) ProtoReflect() protoreflect.Message {
 	mi := &file_v0_search_get_proto_msgTypes[0]
-	if protoimpl.UnsafeEnabled && x != nil {
+	if x != nil {
 		ms := protoimpl.X.MessageStateOf(protoimpl.Pointer(x))
 		if ms.LoadMessageInfo() == nil {
 			ms.StoreMessageInfo(mi)
@@ -56,18 +55,16 @@
 }
 
 type SearchReply struct {
-	state         protoimpl.MessageState
+	state         protoimpl.MessageState `protogen:"open.v1"`
+	unknownFields protoimpl.UnknownFields
 	sizeCache     protoimpl.SizeCache
-	unknownFields protoimpl.UnknownFields
 }
 
 func (x *SearchReply) Reset() {
 	*x = SearchReply{}
-	if protoimpl.UnsafeEnabled {
-		mi := &file_v0_search_get_proto_msgTypes[1]
-		ms := protoimpl.X.MessageStateOf(protoimpl.Pointer(x))
-		ms.StoreMessageInfo(mi)
-	}
+	mi := &file_v0_search_get_proto_msgTypes[1]
+	ms := protoimpl.X.MessageStateOf(protoimpl.Pointer(x))
+	ms.StoreMessageInfo(mi)
 }
 
 func (x *SearchReply) String() string {
@@ -78,7 +75,7 @@
 
 func (x *SearchReply) ProtoReflect() protoreflect.Message {
 	mi := &file_v0_search_get_proto_msgTypes[1]
-	if protoimpl.UnsafeEnabled && x != nil {
+	if x != nil {
 		ms := protoimpl.X.MessageStateOf(protoimpl.Pointer(x))
 		if ms.LoadMessageInfo() == nil {
 			ms.StoreMessageInfo(mi)
@@ -95,39 +92,27 @@
 
 var File_v0_search_get_proto protoreflect.FileDescriptor
 
-var file_v0_search_get_proto_rawDesc = []byte{
-	0x0a, 0x13, 0x76, 0x30, 0x2f, 0x73, 0x65, 0x61, 0x72, 0x63, 0x68, 0x5f, 0x67, 0x65, 0x74, 0x2e,
-	0x70, 0x72, 0x6f, 0x74, 0x6f, 0x12, 0x0c, 0x77, 0x65, 0x61, 0x76, 0x69, 0x61, 0x74, 0x65, 0x67,
-	0x72, 0x70, 0x63, 0x22, 0x0f, 0x0a, 0x0d, 0x53, 0x65, 0x61, 0x72, 0x63, 0x68, 0x52, 0x65, 0x71,
-	0x75, 0x65, 0x73, 0x74, 0x22, 0x0d, 0x0a, 0x0b, 0x53, 0x65, 0x61, 0x72, 0x63, 0x68, 0x52, 0x65,
-	0x70, 0x6c, 0x79, 0x42, 0x73, 0x0a, 0x23, 0x69, 0x6f, 0x2e, 0x77, 0x65, 0x61, 0x76, 0x69, 0x61,
-	0x74, 0x65, 0x2e, 0x63, 0x6c, 0x69, 0x65, 0x6e, 0x74, 0x2e, 0x67, 0x72, 0x70, 0x63, 0x2e, 0x70,
-	0x72, 0x6f, 0x74, 0x6f, 0x63, 0x6f, 0x6c, 0x2e, 0x76, 0x30, 0x42, 0x16, 0x57, 0x65, 0x61, 0x76,
-	0x69, 0x61, 0x74, 0x65, 0x50, 0x72, 0x6f, 0x74, 0x6f, 0x53, 0x65, 0x61, 0x72, 0x63, 0x68, 0x47,
-	0x65, 0x74, 0x5a, 0x34, 0x67, 0x69, 0x74, 0x68, 0x75, 0x62, 0x2e, 0x63, 0x6f, 0x6d, 0x2f, 0x77,
-	0x65, 0x61, 0x76, 0x69, 0x61, 0x74, 0x65, 0x2f, 0x77, 0x65, 0x61, 0x76, 0x69, 0x61, 0x74, 0x65,
-	0x2f, 0x67, 0x72, 0x70, 0x63, 0x2f, 0x67, 0x65, 0x6e, 0x65, 0x72, 0x61, 0x74, 0x65, 0x64, 0x3b,
-	0x70, 0x72, 0x6f, 0x74, 0x6f, 0x63, 0x6f, 0x6c, 0x62, 0x06, 0x70, 0x72, 0x6f, 0x74, 0x6f, 0x33,
-}
+const file_v0_search_get_proto_rawDesc = "" +
+	"\n" +
+	"\x13v0/search_get.proto\x12\fweaviategrpc\"\x0f\n" +
+	"\rSearchRequest\"\r\n" +
+	"\vSearchReplyBs\n" +
+	"#io.weaviate.client.grpc.protocol.v0B\x16WeaviateProtoSearchGetZ4github.com/weaviate/weaviate/grpc/generated;protocolb\x06proto3"
 
 var (
 	file_v0_search_get_proto_rawDescOnce sync.Once
-	file_v0_search_get_proto_rawDescData = file_v0_search_get_proto_rawDesc
+	file_v0_search_get_proto_rawDescData []byte
 )
 
 func file_v0_search_get_proto_rawDescGZIP() []byte {
 	file_v0_search_get_proto_rawDescOnce.Do(func() {
-		file_v0_search_get_proto_rawDescData = protoimpl.X.CompressGZIP(file_v0_search_get_proto_rawDescData)
+		file_v0_search_get_proto_rawDescData = protoimpl.X.CompressGZIP(unsafe.Slice(unsafe.StringData(file_v0_search_get_proto_rawDesc), len(file_v0_search_get_proto_rawDesc)))
 	})
 	return file_v0_search_get_proto_rawDescData
 }
 
 var file_v0_search_get_proto_msgTypes = make([]protoimpl.MessageInfo, 2)
-<<<<<<< HEAD
-var file_v0_search_get_proto_goTypes = []interface{}{
-=======
 var file_v0_search_get_proto_goTypes = []any{
->>>>>>> d96849d8
 	(*SearchRequest)(nil), // 0: weaviategrpc.SearchRequest
 	(*SearchReply)(nil),   // 1: weaviategrpc.SearchReply
 }
@@ -144,37 +129,11 @@
 	if File_v0_search_get_proto != nil {
 		return
 	}
-	if !protoimpl.UnsafeEnabled {
-		file_v0_search_get_proto_msgTypes[0].Exporter = func(v interface{}, i int) interface{} {
-			switch v := v.(*SearchRequest); i {
-			case 0:
-				return &v.state
-			case 1:
-				return &v.sizeCache
-			case 2:
-				return &v.unknownFields
-			default:
-				return nil
-			}
-		}
-		file_v0_search_get_proto_msgTypes[1].Exporter = func(v interface{}, i int) interface{} {
-			switch v := v.(*SearchReply); i {
-			case 0:
-				return &v.state
-			case 1:
-				return &v.sizeCache
-			case 2:
-				return &v.unknownFields
-			default:
-				return nil
-			}
-		}
-	}
 	type x struct{}
 	out := protoimpl.TypeBuilder{
 		File: protoimpl.DescBuilder{
 			GoPackagePath: reflect.TypeOf(x{}).PkgPath(),
-			RawDescriptor: file_v0_search_get_proto_rawDesc,
+			RawDescriptor: unsafe.Slice(unsafe.StringData(file_v0_search_get_proto_rawDesc), len(file_v0_search_get_proto_rawDesc)),
 			NumEnums:      0,
 			NumMessages:   2,
 			NumExtensions: 0,
@@ -185,7 +144,6 @@
 		MessageInfos:      file_v0_search_get_proto_msgTypes,
 	}.Build()
 	File_v0_search_get_proto = out.File
-	file_v0_search_get_proto_rawDesc = nil
 	file_v0_search_get_proto_goTypes = nil
 	file_v0_search_get_proto_depIdxs = nil
 }
--- conflicted
+++ resolved
@@ -342,14 +342,9 @@
 	return nil
 }
 
-<<<<<<< HEAD
-// Called by a connector when it has updated it's internal state that needs to be shared across all connectors in other Weaviate instances.
-func (f *Foobar) SetState(ctx context.Context, state json.RawMessage) {
-=======
 // SetState is called by a connector when it has updated it's internal state that needs to
 // be shared across all connectors in other Weaviate instances.
-func (f *Foobar) SetState(state json.RawMessage) {
->>>>>>> 999fca94
+func (f *Foobar) SetState(ctx context.Context, state json.RawMessage) {
 }
 
 // SetStateManager links a connector to this state manager. When the internal

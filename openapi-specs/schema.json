--- conflicted
+++ resolved
@@ -543,51 +543,51 @@
       "properties": {
         "id": {
           "type": "string",
-          "description": "The id that uniquely identifies this particular deprecations (mostly used internally)"
+          "description": "The id that uniquely identifies this particular deprecation (mostly used internally)."
         },
         "status": {
           "type": "string",
-          "description": "Whether the problematic API functionality is deprecated (planned to be removed) or already removed"
+          "description": "Whether the problematic API functionality is deprecated (planned to be removed) or already removed."
         },
         "apiType": {
           "type": "string",
-          "description": "Describes which API is effected, usually one of: REST, GraphQL"
+          "description": "Describes which API is affected, usually one of: REST, GraphQL and gRPC."
         },
         "msg": {
           "type": "string",
-          "description": "What this deprecation is about"
+          "description": "What this deprecation is about."
         },
         "mitigation": {
           "type": "string",
-          "description": "User-required object to not be affected by the (planned) removal"
+          "description": "User-required object to not be affected by the (planned) removal."
         },
         "sinceVersion": {
           "type": "string",
-          "description": "The deprecation was introduced in this version"
+          "description": "The deprecation was introduced in this version."
         },
         "plannedRemovalVersion": {
           "type": "string",
-          "description": "A best-effort guess of which upcoming version will remove the feature entirely"
+          "description": "A best-effort guess of which upcoming version will remove the feature entirely."
         },
         "removedIn": {
           "type": "string",
-          "description": "If the feature has already been removed, it was removed in this version",
+          "description": "If the feature has already been removed, it was removed in this version.",
           "x-nullable": true
         },
         "removedTime": {
           "type": "string",
           "format": "date-time",
-          "description": "If the feature has already been removed, it was removed at this timestamp",
+          "description": "If the feature has already been removed, it was removed at this timestamp.",
           "x-nullable": true
         },
         "sinceTime": {
           "type": "string",
           "format": "date-time",
-          "description": "The deprecation was introduced in this version"
+          "description": "The deprecation was introduced at this timestamp."
         },
         "locations": {
           "type": "array",
-          "description": "The locations within the specified API affected by this deprecation",
+          "description": "The locations within the specified API affected by this deprecation.",
           "items": {
             "type": "string"
           }
@@ -595,7 +595,7 @@
       }
     },
     "ErrorResponse": {
-      "description": "An error response given by Weaviate end-points.",
+      "description": "An error response returned by Weaviate endpoints.",
       "properties": {
         "error": {
           "items": {
@@ -2619,7 +2619,7 @@
               "x-omitempty": false
             },
             "objects": {
-              "description": "With output set to \"minimal\" only objects with error occurred will the be described. Successfully deleted objects would be omitted. Output set to \"verbose\" will list all of the objets with their respective statuses.",
+              "description": "With output set to \"minimal\" only objects with error occurred will the be described. Successfully deleted objects would be omitted. Output set to \"verbose\" will list all of the objects with their respective statuses.",
               "type": "array",
               "items": {
                 "description": "Results for this specific Object.",
@@ -2832,7 +2832,7 @@
           },
           "example": [
             "inCity",
-            "City",
+            "city",
             "name"
           ]
         },
@@ -3036,8 +3036,8 @@
       "name": "Weaviate",
       "url": "https://github.com/weaviate"
     },
-    "description": "# Introduction\n Weaviate is an open source, AI-native vector database that helps developers create intuitive and reliable AI-powered applications. \n ### Base Path \nThe base path for the Weaviate server is structured as `[YOUR-WEAVIATE-HOST]:[PORT]/v1`. As an example, if you wish to access the `schema` endpoint on a local instance, you would navigate to `http://localhost:8080/v1/schema`. Ensure you replace `[YOUR-WEAVIATE-HOST]` and `[PORT]` with your actual server host and port number respectively. \n ### Questions? \nIf you have any comments or questions, please feel free to reach out to us at the community forum [https://forum.weaviate.io/](https://forum.weaviate.io/). \n### Issues? \nIf you find a bug or want to file a feature request, please open an issue on our GitHub repository for [Weaviate](https://github.com/weaviate/weaviate). \n### Want more documentation? \nFor a quickstart, code examples, concepts and more, please visit our [documentation page](https://weaviate.io/developers/weaviate).",
-    "title": "Weaviate",
+    "description": "# Introduction\n Weaviate is an open source, AI-native vector database that helps developers create intuitive and reliable AI-powered applications. \n ### Base Path \nThe base path for the Weaviate server is structured as `[YOUR-WEAVIATE-HOST]:[PORT]/v1`. As an example, if you wish to access the `schema` endpoint on a local instance, you would navigate to `http://localhost:8080/v1/schema`. Ensure you replace `[YOUR-WEAVIATE-HOST]` and `[PORT]` with your actual server host and port number respectively. \n ### Questions? \nIf you have any comments or questions, please feel free to reach out to us at the community forum [https://forum.weaviate.io/](https://forum.weaviate.io/). \n### Issues? \nIf you find a bug or want to file a feature request, please open an issue on our GitHub repository for [Weaviate](https://github.com/weaviate/weaviate). \n### Want more documentation? \nFor a quickstart, code examples, concepts and more, please visit our [documentation page](https://docs.weaviate.io/weaviate).",
+    "title": "Weaviate REST API",
     "version": "1.34.0-dev"
   },
   "parameters": {
@@ -3286,7 +3286,8 @@
         }
       },
       "delete": {
-        "summary": "Schedules all replication operations for deletion across all collections, shards, and nodes.",
+        "summary": "Delete all replication operations",
+        "description": "Schedules all replication operations for deletion across all collections, shards, and nodes.",
         "operationId": "deleteAllReplications",
         "x-serviceIds": [
           "weaviate.replication.deleteAllReplications"
@@ -3870,11 +3871,7 @@
             "description": "User not found."
           },
           "422": {
-<<<<<<< HEAD
-            "description": "Request body is well-formed but semantically erroneous.",
-=======
             "description": "The request syntax is correct, but the server couldn't process it due to semantic issues.",
->>>>>>> 7d6505ad
             "schema": {
               "$ref": "#/definitions/ErrorResponse"
             }
@@ -3949,7 +3946,7 @@
             }
           },
           "404": {
-            "description": "user not found",
+            "description": "User not found.",
             "schema": {
               "$ref": "#/definitions/ErrorResponse"
             }
@@ -4718,7 +4715,7 @@
         ],
         "parameters": [
           {
-            "description": "The name of the role.",
+            "description": "The name (ID) of the role.",
             "in": "path",
             "name": "id",
             "required": true,
@@ -5554,11 +5551,7 @@
     },
     "/objects/{id}": {
       "delete": {
-<<<<<<< HEAD
-        "description": "Removes a data object from Weaviate based on its UUID. This endpoint is deprecated; use DELETE /objects/{className}/{id} instead.",
-=======
         "description": "Deletes an object from the database based on its UUID. <br/><br/>**Note**: This endpoint is deprecated and will be removed in a future version. Use the `/objects/{className}/{id}` endpoint instead.",
->>>>>>> 7d6505ad
         "operationId": "objects.delete",
         "x-serviceIds": [
           "weaviate.local.manipulate"
@@ -5611,11 +5604,7 @@
         "deprecated": true
       },
       "get": {
-<<<<<<< HEAD
-        "description": "Retrieves a specific data object using its UUID. This endpoint is deprecated; use GET /objects/{className}/{id} instead. Also available via Websocket.",
-=======
         "description": "Get a specific object based on its UUID. Also available as Websocket bus. <br/><br/>**Note**: This endpoint is deprecated and will be removed in a future version. Use the `/objects/{className}/{id}` endpoint instead.",
->>>>>>> 7d6505ad
         "operationId": "objects.get",
         "x-serviceIds": [
           "weaviate.local.query"
@@ -5665,11 +5654,7 @@
             }
           }
         },
-<<<<<<< HEAD
         "summary": "Get an object",
-=======
-        "summary": "Get a specific Object based on its UUID.",
->>>>>>> 7d6505ad
         "tags": [
           "objects"
         ],
@@ -5678,11 +5663,7 @@
         "deprecated": true
       },
       "patch": {
-<<<<<<< HEAD
-        "description": "Updates a data object using JSON merge patch semantics (RFC 7396). Only the fields provided in the request body are modified. Metadata and schema values are validated. The object's `lastUpdateTime` is updated. This endpoint is deprecated; use PATCH /objects/{className}/{id} instead.",
-=======
         "description": "Update an object based on its UUID (using patch semantics). This method supports json-merge style patch semantics (RFC 7396). Provided meta-data and schema values are validated. LastUpdateTime is set to the time this function is called. <br/><br/>**Note**: This endpoint is deprecated and will be removed in a future version. Use the `/objects/{className}/{id}` endpoint instead.",
->>>>>>> 7d6505ad
         "operationId": "objects.patch",
         "x-serviceIds": [
           "weaviate.local.manipulate"
@@ -5750,11 +5731,7 @@
         "deprecated": true
       },
       "put": {
-<<<<<<< HEAD
-        "description": "Replaces all properties of a data object based on its UUID. The request body should contain the complete object with the desired new state. Metadata and schema values are validated. The object's `lastUpdateTime` is updated. This endpoint is deprecated; use PUT /objects/{className}/{id} instead.",
-=======
         "description": "Updates an object based on its UUID. Given meta-data and schema values are validated. LastUpdateTime is set to the time this function is called. <br/><br/>**Note**: This endpoint is deprecated and will be removed in a future version. Use the `/objects/{className}/{id}` endpoint instead.",
->>>>>>> 7d6505ad
         "operationId": "objects.update",
         "x-serviceIds": [
           "weaviate.local.manipulate"
@@ -5822,11 +5799,7 @@
         "deprecated": true
       },
       "head": {
-<<<<<<< HEAD
-        "description": "Verifies the existence of a data object based on its UUID without retrieving the full object. Returns a 204 status code if the object exists and 404 if not. This endpoint is deprecated; use HEAD /objects/{className}/{id} instead.",
-=======
         "description": "Checks if an object exists in the system based on its UUID. <br/><br/>**Note**: This endpoint is deprecated and will be removed in a future version. Use the `/objects/{className}/{id}` endpoint instead.",
->>>>>>> 7d6505ad
         "operationId": "objects.head",
         "x-serviceIds": [
           "weaviate.objects.check"
@@ -5875,11 +5848,7 @@
     },
     "/objects/{className}/{id}": {
       "get": {
-<<<<<<< HEAD
-        "description": "Retrieves a data object's properties and metadata, specified by its collection name (`className`) and UUID (`id`). Supports retrieval via Websocket.",
-=======
-        "description": "Get a data object based on its collection and UUID.",
->>>>>>> 7d6505ad
+        "description": "Get a data object based on its collection name (`className`) and UUID (`id`).",
         "operationId": "objects.class.get",
         "x-serviceIds": [
           "weaviate.local.query"
@@ -6248,11 +6217,7 @@
     },
     "/objects/{id}/references/{propertyName}": {
       "post": {
-<<<<<<< HEAD
-        "description": "Adds a reference to a specific property of a data object. The source object is identified by its UUID (`id`). This endpoint is deprecated; use POST /objects/{className}/{id}/references/{propertyName} instead.",
-=======
-        "description": "Add a cross-reference. <br/><br/>**Note**: This endpoint is deprecated and will be removed in a future version. Use the `/objects/{className}/{id}/references/{propertyName}` endpoint instead.",
->>>>>>> 7d6505ad
+        "description": "Add a reference to a specific property of a data object. <br/><br/>**Note**: This endpoint is deprecated and will be removed in a future version. Use the `/objects/{className}/{id}/references/{propertyName}` endpoint instead.",
         "operationId": "objects.references.create",
         "x-serviceIds": [
           "weaviate.local.manipulate"
@@ -6321,11 +6286,7 @@
         "deprecated": true
       },
       "put": {
-<<<<<<< HEAD
-        "description": "Replaces all existing references for a specific property on a data object. The source object is identified by its UUID (`id`). This endpoint is deprecated; use PUT /objects/{className}/{id}/references/{propertyName} instead.",
-=======
         "description": "Replace all references in cross-reference property of an object. <br/><br/>**Note**: This endpoint is deprecated and will be removed in a future version. Use the `/objects/{className}/{id}/references/{propertyName}` endpoint instead.",
->>>>>>> 7d6505ad
         "operationId": "objects.references.update",
         "x-serviceIds": [
           "weaviate.local.manipulate"
@@ -6394,11 +6355,7 @@
         "deprecated": true
       },
       "delete": {
-<<<<<<< HEAD
-        "description": "Removes a specific reference from a property of a data object. The source object is identified by its UUID (`id`). The reference to remove is specified in the request body. This endpoint is deprecated; use DELETE /objects/{className}/{id}/references/{propertyName} instead.",
-=======
         "description": "Delete the single reference that is given in the body from the list of references that this property has. <br/><br/>**Note**: This endpoint is deprecated and will be removed in a future version. Use the `/objects/{className}/{id}/references/{propertyName}` endpoint instead.",
->>>>>>> 7d6505ad
         "operationId": "objects.references.delete",
         "x-serviceIds": [
           "weaviate.local.manipulate"
@@ -6458,11 +6415,7 @@
             }
           }
         },
-<<<<<<< HEAD
         "summary": "Delete an object reference",
-=======
-        "summary": "Delete a single reference from the list of references.",
->>>>>>> 7d6505ad
         "tags": [
           "objects"
         ],
@@ -6552,7 +6505,7 @@
             }
           }
         },
-        "summary": "Add an object reference by class",
+        "summary": "Add an object reference",
         "tags": [
           "objects"
         ],
@@ -6729,11 +6682,7 @@
             }
           }
         },
-<<<<<<< HEAD
         "summary": "Delete an object reference by class",
-=======
-        "summary": "Delete a single reference from the list of references.",
->>>>>>> 7d6505ad
         "tags": [
           "objects"
         ],

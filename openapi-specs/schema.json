{
  "basePath": "/weaviate/v1",
  "consumes": [
    "application/json"
  ],
  "definitions": {
    "Action": {
      "allOf": [
        {
          "$ref": "#/definitions/ActionCreate"
        },
        {
          "properties": {
            "creationTimeUnix": {
              "description": "Timestamp of creation of this Action in milliseconds since epoch UTC.",
              "format": "int64",
              "type": "integer"
            },
            "lastUpdateTimeUnix": {
              "description": "Timestamp of the last update made to the Action since epoch UTC.",
              "format": "int64",
              "type": "integer"
            }
          },
          "type": "object"
        }
      ],
      "type": "object"
    },
    "ActionCreate": {
      "properties": {
        "@class": {
          "description": "Type of the Action, defined in the schema.",
          "type": "string"
        },
        "@context": {
          "description": "Available context schema.",
          "type": "string"
        },
        "schema": {
          "$ref": "#/definitions/Schema"
        }
      },
      "type": "object"
    },
    "ActionGetHistoryResponse": {
      "allOf": [
        {
          "$ref": "#/definitions/ActionHistory"
        },
        {
          "properties": {
            "actionId": {
              "format": "uuid",
              "type": "string"
            }
          },
          "type": "object"
        }
      ]
    },
    "ActionGetResponse": {
      "allOf": [
        {
          "$ref": "#/definitions/Action"
        },
        {
          "properties": {
            "actionId": {
              "description": "ID of the Action.",
              "format": "uuid",
              "type": "string"
            }
          }
        }
      ],
      "type": "object"
    },
    "ActionsGetResponse": {
      "allOf": [
        {
          "$ref": "#/definitions/Action"
        },
        {
          "properties": {
            "actionId": {
              "description": "ID of the Action.",
              "format": "uuid",
              "type": "string"
            },
            "result": {
              "description": "Results for this specific Action.",
              "format": "object",
              "properties": {
                "status": {
                  "type": "string",
                  "default": "SUCCESS",
                  "enum": [
                    "SUCCESS",
                    "PENDING",
                    "FAILED"
                  ]
                },
                "errors": {
                  "$ref": "#/definitions/ErrorResponse"
                }
              }
            }
          }
        }
      ],
      "type": "object"
    },
    "ActionHistory": {
      "properties": {
        "deleted": {
          "description": "Indication of whether the Action is deleted.",
          "type": "boolean"
        },
        "propertyHistory": {
          "description": "An array with the history of the Action.",
          "items": {
            "$ref": "#/definitions/ActionHistoryObject"
          },
          "type": "array"
        }
      },
      "type": "object"
    },
    "ActionHistoryObject": {
      "allOf": [
        {
          "$ref": "#/definitions/ActionCreate"
        },
        {
          "properties": {
            "creationTimeUnix": {
              "description": "Timestamp of creation of this Action history in milliseconds since epoch UTC.",
              "format": "int64",
              "type": "integer"
            }
          },
          "type": "object"
        }
      ]
    },
    "ActionUpdate": {
      "allOf": [
        {
          "$ref": "#/definitions/Action"
        },
        {
          "type": "object"
        }
      ]
    },
    "ActionValidate": {
      "allOf": [
        {
          "$ref": "#/definitions/ActionCreate"
        }
      ],
      "type": "object"
    },
    "ActionsListResponse": {
      "description": "List of Actions.",
      "properties": {
        "actions": {
          "description": "The actual list of Actions.",
          "items": {
            "$ref": "#/definitions/ActionGetResponse"
          },
          "type": "array"
        },
        "totalResults": {
          "description": "The total number of Actions for the query. The number of items in a response may be smaller due to paging.",
          "format": "int64",
          "type": "integer"
        }
      },
      "type": "object"
    },
    "ErrorResponse": {
      "description": "An error response given by Weaviate end-points.",
      "properties": {
        "error": {
          "items": {
            "properties": {
              "message": {
                "type": "string"
              }
            },
            "type": "object"
          },
          "type": "array"
        }
      },
      "type": "object"
    },
    "GraphQLError": {
      "description": "An error response caused by a GraphQL query.",
      "properties": {
        "locations": {
          "items": {
            "properties": {
              "column": {
                "format": "int64",
                "type": "integer"
              },
              "line": {
                "format": "int64",
                "type": "integer"
              }
            },
            "type": "object"
          },
          "type": "array"
        },
        "message": {
          "type": "string"
        },
        "path": {
          "items": {
            "type": "string"
          },
          "type": "array"
        }
      }
    },
    "GraphQLQuery": {
      "description": "GraphQL query based on: http://facebook.github.io/graphql/.",
      "properties": {
        "operationName": {
          "description": "The name of the operation if multiple exist in the query.",
          "type": "string"
        },
        "query": {
          "description": "Query based on GraphQL syntax.",
          "type": "string"
        },
        "variables": {
          "description": "Additional variables for the query.",
          "type": "object"
        }
      },
      "type": "object"
    },
    "GraphQLQueries": {
      "description": "A list of GraphQL queries.",
      "items": {
        "$ref": "#/definitions/GraphQLQuery"
      },
      "type": "array"
    },
    "GraphQLResponse": {
      "description": "GraphQL based response: http://facebook.github.io/graphql/.",
      "properties": {
        "data": {
          "additionalProperties": {
            "$ref": "#/definitions/JsonObject"
          },
          "description": "GraphQL data object.",
          "type": "object"
        },
        "errors": {
          "description": "Array with errors.",
          "items": {
            "$ref": "#/definitions/GraphQLError"
          },
          "type": "array"
        }
      }
    },
    "GraphQLResponses": {
      "description": "A list of GraphQL responses.",
      "items": {
        "$ref": "#/definitions/GraphQLResponse"
      },
      "type": "array"
    },
    "JsonObject": {
      "description": "JSON object value.",
      "type": "object"
    },
    "Meta": {
      "description": "Contains meta information of the current Weaviate instance.",
      "properties": {
        "actionsSchema": {
          "$ref": "#/definitions/SemanticSchema"
        },
        "hostname": {
          "description": "The url of the host.",
          "format": "url",
          "type": "string"
        },
        "thingsSchema": {
          "$ref": "#/definitions/SemanticSchema"
        }
      },
      "type": "object"
    },
    "MultipleRef": {
      "description": "Multiple instances of references to other objects.",
      "items": {
        "$ref": "#/definitions/SingleRef"
      },
      "type": "array"
    },
    "PatchDocument": {
      "description": "A JSONPatch document as defined by RFC 6902.",
      "properties": {
        "from": {
          "description": "A string containing a JSON Pointer value.",
          "type": "string"
        },
        "op": {
          "description": "The operation to be performed.",
          "enum": [
            "add",
            "remove",
            "replace",
            "move",
            "copy",
            "test"
          ],
          "type": "string"
        },
        "path": {
          "description": "A JSON-Pointer.",
          "type": "string"
        },
        "value": {
          "description": "The value to be used within the operations.",
          "type": "object"
        }
      },
      "required": [
        "op",
        "path"
      ]
    },
    "PeerUpdate": {
      "description": "A single peer in the network.",
      "properties": {
        "id": {
          "description": "The session ID of the peer.",
          "type": "string",
          "format": "uuid"
        },
        "name": {
          "description": "Human readable name.",
          "type": "string"
        },
        "uri": {
          "description": "The location where the peer is exposed to the internet.",
          "type": "string",
          "format": "uri"
        },
        "schemaHash": {
          "description": "The latest known hash of the peer's schema.",
          "type": "string"
        }
      }
    },
    "PeerUpdateList": {
      "description": "List of known peers.",
      "items": {
        "$ref": "#/definitions/PeerUpdate"
      },
      "type": "array"
    },
    "Schema": {
      "description": "This is an open object, with OpenAPI Specification 3.0 this will be more detailed. See Weaviate docs for more info. In the future this will become a key/value OR a SingleRef definition.",
      "type": "object"
    },
    "SchemaHistory": {
      "description": "This is an open object, with OpenAPI Specification 3.0 this will be more detailed. See Weaviate docs for more info. In the future this will become a key/value OR a SingleRef definition.",
      "type": "object"
    },
    "SemanticSchema": {
      "description": "Definitions of semantic schemas (also see: https://github.com/creativesoftwarefdn/weaviate-semantic-schemas).",
      "properties": {
        "@context": {
          "description": "URL of the context.",
          "format": "uri",
          "type": "string"
        },
        "classes": {
          "description": "Semantic classes that are available.",
          "items": {
            "$ref": "#/definitions/SemanticSchemaClass"
          },
          "type": "array"
        },
        "maintainer": {
          "description": "Email of the maintainer.",
          "format": "email",
          "type": "string"
        },
        "name": {
          "description": "Name of the schema.",
          "type": "string"
        },
        "type": {
          "description": "Type of schema, should be \"thing\" or \"action\".",
          "enum": [
            "thing",
            "action"
          ],
          "type": "string"
        }
      },
      "type": "object"
    },
    "SemanticSchemaClass": {
      "properties": {
        "class": {
          "description": "Name of the class as URI relative to the schema URL.",
          "type": "string"
        },
        "keywords": {
          "$ref": "#/definitions/SemanticSchemaKeywords"
        },
        "description": {
          "description": "Description of the class.",
          "type": "string"
        },
        "properties": {
          "description": "The properties of the class.",
          "items": {
            "$ref": "#/definitions/SemanticSchemaClassProperty"
          },
          "type": "array"
        }
      },
      "type": "object"
    },
    "SemanticSchemaKeywords": {
      "description": "Describes a class or property using multiple weighted words.",
      "type": "array",
      "items": {
        "type": "object",
        "properties": {
          "keyword": {
            "type": "string"
          },
          "weight": {
            "type": "number",
            "format": "float"
          }
        }
      }
    },
    "SemanticSchemaClassProperty": {
      "properties": {
        "@dataType": {
          "description": "Can be a reference ($cref) to another type when it starts with a capital (for example Person), otherwise \"string\" or \"int\".",
          "items": {
            "type": "string"
          },
          "type": "array"
        },
        "cardinality": {
          "description": "The cardinality of this property. If you want to store more than one value in a property, set this to 'many'. Defaults to 'atMostOne'. Note that by default properties can be empty in Weaviate.",
          "type": "string",
          "enum": [
            "atMostOne",
            "many"
          ],
          "default": "atMostOne"
        },
        "description": {
          "description": "Description of the property.",
          "type": "string"
        },
        "name": {
          "description": "Name of the property as URI relative to the schema URL.",
          "type": "string"
        },
        "keywords": {
          "$ref": "#/definitions/SemanticSchemaKeywords"
        }
      },
      "type": "object"
    },
    "SingleRef": {
      "properties": {
        "$cref": {
          "description": "URI to point to the cross-ref. Should be in the form of weaviate://localhost/things/<uuid> for the example of a local cross-ref to a thing",
          "format": "uri",
          "type": "string"
        }
      }
    },
    "Thing": {
      "allOf": [
        {
          "$ref": "#/definitions/ThingCreate"
        },
        {
          "properties": {
            "creationTimeUnix": {
              "description": "Timestamp of creation of this Thing in milliseconds since epoch UTC.",
              "format": "int64",
              "type": "integer"
            },
            "key": {
              "$ref": "#/definitions/SingleRef"
            },
            "lastUpdateTimeUnix": {
              "description": "Timestamp of the last Thing update in milliseconds since epoch UTC.",
              "format": "int64",
              "type": "integer"
            }
          },
          "type": "object"
        }
      ]
    },
    "ThingCreate": {
      "properties": {
        "@class": {
          "description": "Class of the Thing, defined in the schema.",
          "type": "string"
        },
        "@context": {
          "description": "Available context schema.",
          "type": "string"
        },
        "schema": {
          "$ref": "#/definitions/Schema"
        }
      },
      "type": "object"
    },
    "ThingGetHistoryResponse": {
      "allOf": [
        {
          "$ref": "#/definitions/ThingHistory"
        },
        {
          "properties": {
            "thingId": {
              "format": "uuid",
              "type": "string"
            }
          },
          "type": "object"
        }
      ]
    },
    "ThingGetResponse": {
      "allOf": [
        {
          "$ref": "#/definitions/Thing"
        },
        {
          "properties": {
            "thingId": {
              "format": "uuid",
              "type": "string"
            }
          },
          "type": "object"
        }
      ]
    },
    "ThingsGetResponse": {
      "allOf": [
        {
          "$ref": "#/definitions/Thing"
        },
        {
          "properties": {
            "thingId": {
              "description": "ID of the Thing.",
              "format": "uuid",
              "type": "string"
            },
            "result": {
              "description": "Results for this specific Thing.",
              "format": "object",
              "properties": {
                "status": {
                  "type": "string",
                  "default": "SUCCESS",
                  "enum": [
                    "SUCCESS",
                    "PENDING",
                    "FAILED"
                  ]
                },
                "errors": {
                  "$ref": "#/definitions/ErrorResponse"
                }
              }
            }
          }
        }
      ],
      "type": "object"
    },
    "ThingHistory": {
      "properties": {
        "deleted": {
          "description": "Indication whether the Action is deleted.",
          "type": "boolean"
        },
        "key": {
          "$ref": "#/definitions/SingleRef"
        },
        "propertyHistory": {
          "description": "An array with the history of the Things.",
          "items": {
            "$ref": "#/definitions/ThingHistoryObject"
          },
          "type": "array"
        }
      },
      "type": "object"
    },
    "ThingHistoryObject": {
      "allOf": [
        {
          "$ref": "#/definitions/ThingCreate"
        },
        {
          "properties": {
            "creationTimeUnix": {
              "description": "Timestamp of creation of this Thing history in milliseconds since epoch UTC.",
              "format": "int64",
              "type": "integer"
            }
          },
          "type": "object"
        }
      ]
    },
    "ThingUpdate": {
      "allOf": [
        {
          "$ref": "#/definitions/Thing"
        },
        {
          "type": "object"
        }
      ]
    },
    "ThingsListResponse": {
      "description": "List of Things.",
      "properties": {
        "things": {
          "description": "The actual list of Things.",
          "items": {
            "$ref": "#/definitions/ThingGetResponse"
          },
          "type": "array"
        },
        "totalResults": {
          "description": "The total number of Things for the query. The number of items in a response may be smaller due to paging.",
          "format": "int64",
          "type": "integer"
        }
      },
      "type": "object"
    },
    "VectorBasedQuestion": {
      "description": "Receive question based on array of classes, properties and values.",
      "type": "array",
      "items": {
        "type": "object",
        "properties": {
          "classVectors": {
            "description": "Vectorized classname.",
            "type": "array",
            "items": {
              "type": "number",
              "format": "float"
            },
            "minItems": 300,
            "maxItems": 300
          },
          "classProps": {
            "description": "Vectorized properties.",
            "type": "array",
            "items": {
              "type": "object",
              "properties": {
                "propsVectors": {
                  "type": "array",
                  "items": {
                    "type": "number",
                    "format": "float"
                  }
                },
                "value": {
                  "description": "String with valuename.",
                  "type": "string"
                }
              }
            },
            "minItems": 300,
            "maxItems": 300
          }
        }
      }
    },
    "ToolsMapRequest": {
      "properties": {
        "type": {
          "description": "What type of map should be generated?",
          "type": "string",
          "enum": [
            "zeroPointPosition",
            "centerOfSelf",
            "centerOfNetwork",
            "centerOfConcept"
          ]
        },
        "networkCenter": {
          "description": "Only needs to be set when type is centerOfNetwork and should contain the name of the Weaviate that is taken as center.",
          "type": "string"
        },
        "conceptCenter": {
          "description": "Concept that should function as center. Should be one concept (e.g., car) or CamelCased (e.g, MovedTo)",
          "type": "string"
        }
      },
      "type": "object"
    },
    "ToolsMapRequestResponse": {
      "description": "Map of concepts.",
      "properties": {
        "type": {
          "description": "What type of map should be generated?",
          "type": "string",
          "enum": [
            "zeroPointPosition",
            "centerOfSelf",
            "centerOfNetwork",
            "centerOfConcept"
          ]
        },
        "results": {
          "type": "array",
          "description": "Results of the map request",
          "items": {
            "type": "object",
            "properties": {
              "type": {
                "description": "Thing or Action",
                "type": "string",
                "enum": [
                  "thing",
                  "action"
                ]
              },
              "distance": {
                "description": "Distance to original vector concept",
                "type": "number",
                "format": "float"
              },
              "location": {
                "description": "On which Weaviate is this concept located?",
                "type": "string"
              },
              "concept": {
                "$ref": "#/definitions/SemanticSchemaClass"
              }
            }
          }
        },
        "startVector": {
          "description": "Startpoint in the Contextionary expressed as 300-dimensional space",
          "type": "array",
          "items": {
            "type": "number",
            "format": "float",
            "minimum": 300,
            "maximum": 300
          }
        }
      },
      "type": "object"
    }
  },
  "externalDocs": {
    "url": "https://github.com/creativesoftwarefdn/weaviate"
  },
  "info": {
    "contact": {
      "email": "hello@creativesoftwarefdn.org",
      "name": "Weaviate",
      "url": "https://github.com/creativesoftwarefdn"
    },
    "description": "Decentralised Knowledge Graph",
    "title": "Weaviate - Decentralised Knowledge Graph",
    "version": "0.12.17"
  },
  "parameters": {
    "CommonMaxResultsParameterQuery": {
      "description": "The maximum number of items to be returned per page. Default value is set in Weaviate config.",
      "format": "int64",
      "in": "query",
      "name": "maxResults",
      "required": false,
      "type": "integer"
    },
    "CommonPageParameterQuery": {
      "description": "The page number of the items to be returned.",
      "format": "int64",
      "in": "query",
      "name": "page",
      "required": false,
      "type": "integer"
    }
  },
  "paths": {
    "/actions": {
      "get": {
        "description": "Lists all Actions in reverse order of creation, owned by the user that belongs to the used token.",
        "operationId": "weaviate.actions.list",
        "parameters": [
          {
            "$ref": "#/parameters/CommonMaxResultsParameterQuery"
          },
          {
            "$ref": "#/parameters/CommonPageParameterQuery"
          }
        ],
        "responses": {
          "200": {
            "description": "Successful response.",
            "schema": {
              "$ref": "#/definitions/ActionsListResponse"
            }
          },
          "401": {
            "description": "Unauthorized or invalid credentials."
          },
          "403": {
            "description": "The used API-key has insufficient permissions."
          },
          "404": {
            "description": "Successful query result but no resource was found."
          }
        },
        "summary": "Get a list of Actions related to this key.",
        "tags": [
          "actions"
        ],
        "x-available-in-mqtt": false,
        "x-available-in-websocket": false
      },
      "post": {
        "description": "Registers a new Action. Provided meta-data and schema values are validated.",
        "operationId": "weaviate.actions.create",
        "parameters": [
          {
            "in": "body",
            "name": "body",
            "required": true,
            "schema": {
              "type": "object",
              "properties": {
                "action": {
                  "$ref": "#/definitions/ActionCreate"
                },
                "async": {
                  "type": "boolean",
                  "description": "If `async` is true, return a 202 with the new ID of the Action. You will receive this response before the data is made persistent. If `async` is false, you will receive confirmation after the value is made persistent. The value of `async` defaults to false."
                }
              }
            }
          }
        ],
        "responses": {
          "200": {
            "description": "Action created.",
            "schema": {
              "$ref": "#/definitions/ActionGetResponse"
            }
          },
          "202": {
            "description": "Successfully received. No guarantees are made that the Action persists.",
            "schema": {
              "$ref": "#/definitions/ActionGetResponse"
            }
          },
          "401": {
            "description": "Unauthorized or invalid credentials."
          },
          "403": {
            "description": "The used API-key has insufficient permissions."
          },
          "422": {
            "description": "Request body is well-formed (i.e., syntactically correct), but semantically erroneous. Are you sure the class is defined in the configuration file?",
            "schema": {
              "$ref": "#/definitions/ErrorResponse"
            }
          }
        },
        "summary": "Create Actions between two Things (object and subject).",
        "tags": [
          "actions"
        ],
        "x-available-in-mqtt": false,
        "x-available-in-websocket": false
      }
    },
    "/actions/validate": {
      "post": {
        "description": "Validate an Action's schema and meta-data. It has to be based on a schema, which is related to the given Action to be accepted by this validation.",
        "operationId": "weaviate.actions.validate",
        "parameters": [
          {
            "in": "body",
            "name": "body",
            "required": true,
            "schema": {
              "$ref": "#/definitions/ActionValidate"
            }
          }
        ],
        "responses": {
          "200": {
            "description": "Successfully validated."
          },
          "401": {
            "description": "Unauthorized or invalid credentials."
          },
          "403": {
            "description": "The used API-key has insufficient permissions."
          },
          "422": {
            "description": "Request body is well-formed (i.e., syntactically correct), but semantically erroneous. Are you sure the class is defined in the configuration file?",
            "schema": {
              "$ref": "#/definitions/ErrorResponse"
            }
          }
        },
        "summary": "Validate an Action based on a schema.",
        "tags": [
          "actions"
        ],
        "x-available-in-mqtt": false,
        "x-available-in-websocket": false
      }
    },
    "/actions/{actionId}": {
      "delete": {
        "description": "Deletes an Action from the system.",
        "operationId": "weaviate.actions.delete",
        "parameters": [
          {
            "description": "Unique ID of the Thing.",
            "format": "uuid",
            "in": "path",
            "name": "actionId",
            "required": true,
            "type": "string"
          }
        ],
        "responses": {
          "204": {
            "description": "Successfully deleted."
          },
          "401": {
            "description": "Unauthorized or invalid credentials."
          },
          "403": {
            "description": "The used API-key has insufficient permissions."
          },
          "404": {
            "description": "Successful query result but no resource was found."
          }
        },
        "summary": "Delete an Action based on its UUID related to this key.",
        "tags": [
          "actions"
        ],
        "x-available-in-mqtt": true,
        "x-available-in-websocket": true
      },
      "get": {
        "description": "Lists Actions.",
        "operationId": "weaviate.actions.get",
        "parameters": [
          {
            "description": "Unique ID of the Action.",
            "format": "uuid",
            "in": "path",
            "name": "actionId",
            "required": true,
            "type": "string"
          }
        ],
        "responses": {
          "200": {
            "description": "Successful response.",
            "schema": {
              "$ref": "#/definitions/ActionGetResponse"
            }
          },
          "401": {
            "description": "Unauthorized or invalid credentials."
          },
          "403": {
            "description": "The used API-key has insufficient permissions."
          },
          "404": {
            "description": "Successful query result but no resource was found."
          }
        },
        "summary": "Get a specific Action based on its UUID and a Thing UUID related to this key. Also available as Websocket bus.",
        "tags": [
          "actions"
        ],
        "x-available-in-mqtt": false,
        "x-available-in-websocket": false
      },
      "patch": {
        "description": "Updates an Action. This method supports patch semantics. Provided meta-data and schema values are validated. LastUpdateTime is set to the time this function is called.",
        "operationId": "weaviate.actions.patch",
        "parameters": [
          {
            "description": "Unique ID of the Action.",
            "format": "uuid",
            "in": "path",
            "name": "actionId",
            "required": true,
            "type": "string"
          },
          {
            "description": "If `async` is true, return a 202 if the patch is accepted. You will receive this response before the data is made persistent. If `async` is false, you will receive confirmation after the update is made persistent. The value of `async` defaults to false.",
            "name": "async",
            "in": "query",
            "type": "boolean"
          },
          {
            "description": "JSONPatch document as defined by RFC 6902.",
            "in": "body",
            "name": "body",
            "required": true,
            "schema": {
              "items": {
                "$ref": "#/definitions/PatchDocument"
              },
              "type": "array"
            }
          }
        ],
        "responses": {
          "200": {
            "description": "Successfully applied.",
            "schema": {
              "$ref": "#/definitions/ActionGetResponse"
            }
          },
          "202": {
            "description": "Successfully received.",
            "schema": {
              "$ref": "#/definitions/ActionGetResponse"
            }
          },
          "400": {
            "description": "The patch-JSON is malformed."
          },
          "401": {
            "description": "Unauthorized or invalid credentials."
          },
          "403": {
            "description": "The used API-key has insufficient permissions."
          },
          "404": {
            "description": "Successful query result but no resource was found."
          },
          "422": {
            "description": "The patch-JSON is valid but unprocessable.",
            "schema": {
              "$ref": "#/definitions/ErrorResponse"
            }
          }
        },
        "summary": "Update an Action based on its UUID (using patch semantics) related to this key.",
        "tags": [
          "actions"
        ],
        "x-available-in-mqtt": false,
        "x-available-in-websocket": false
      },
      "put": {
        "description": "Updates an Action's data. Given meta-data and schema values are validated. LastUpdateTime is set to the time this function is called.",
        "operationId": "weaviate.action.update",
        "parameters": [
          {
            "description": "Unique ID of the Action.",
            "format": "uuid",
            "in": "path",
            "name": "actionId",
            "required": true,
            "type": "string"
          },
          {
            "in": "body",
            "name": "body",
            "required": true,
            "schema": {
              "$ref": "#/definitions/ActionUpdate"
            }
          }
        ],
        "responses": {
          "202": {
            "description": "Successfully received.",
            "schema": {
              "$ref": "#/definitions/ActionGetResponse"
            }
          },
          "401": {
            "description": "Unauthorized or invalid credentials."
          },
          "403": {
            "description": "The used API-key has insufficient permissions."
          },
          "404": {
            "description": "Successful query result but no resource was found."
          },
          "422": {
            "description": "Request body is well-formed (i.e., syntactically correct), but semantically erroneous. Are you sure the class is defined in the configuration file?",
            "schema": {
              "$ref": "#/definitions/ErrorResponse"
            }
          }
        },
        "summary": "Update an Action based on its UUID related to this key.",
        "tags": [
          "actions"
        ],
        "x-available-in-mqtt": false,
        "x-available-in-websocket": false
      }
    },
    "/actions/{actionId}/history": {
      "get": {
        "description": "Returns a particular Action history.",
        "operationId": "weaviate.action.history.get",
        "parameters": [
          {
            "description": "Unique ID of the Action.",
            "format": "uuid",
            "in": "path",
            "name": "actionId",
            "required": true,
            "type": "string"
          }
        ],
        "responses": {
          "200": {
            "description": "Successful response.",
            "schema": {
              "$ref": "#/definitions/ActionGetHistoryResponse"
            }
          },
          "401": {
            "description": "Unauthorized or invalid credentials."
          },
          "403": {
            "description": "The used API-key has insufficient permissions."
          },
          "404": {
            "description": "Successful query result but no resource was found."
          },
          "501": {
            "description": "Not (yet) implemented."
          }
        },
        "summary": "Get an Action's history based on its UUID related to this key.",
        "tags": [
          "actions"
        ],
        "x-available-in-mqtt": false,
        "x-available-in-websocket": false
      }
    },
    "/actions/{actionId}/properties/{propertyName}": {
      "post": {
        "description": "Add a single reference to a class-property when cardinality is set to 'hasMany'.",
        "operationId": "weaviate.actions.properties.create",
        "parameters": [
          {
            "description": "Unique ID of the Action.",
            "format": "uuid",
            "in": "path",
            "name": "actionId",
            "required": true,
            "type": "string"
          },
          {
            "description": "Unique name of the property related to the Action.",
            "in": "path",
            "name": "propertyName",
            "required": true,
            "type": "string"
          },
          {
            "in": "body",
            "name": "body",
            "required": true,
            "schema": {
              "$ref": "#/definitions/SingleRef"
            }
          }
        ],
        "responses": {
          "200": {
            "description": "Successfully added the reference."
          },
          "401": {
            "description": "Unauthorized or invalid credentials."
          },
          "403": {
            "description": "The used API-key has insufficient permissions."
          },
          "422": {
            "description": "Request body is well-formed (i.e., syntactically correct), but semantically erroneous. Are you sure the property exists or that it is a class?",
            "schema": {
              "$ref": "#/definitions/ErrorResponse"
            }
          }
        },
        "summary": "Add a single reference to a class-property when cardinality is set to 'hasMany'.",
        "tags": [
          "actions"
        ],
        "x-available-in-mqtt": false,
        "x-available-in-websocket": false
      },
      "put": {
        "description": "Replace all references to a class-property.",
        "operationId": "weaviate.actions.properties.update",
        "parameters": [
          {
            "description": "Unique ID of the Action.",
            "format": "uuid",
            "in": "path",
            "name": "actionId",
            "required": true,
            "type": "string"
          },
          {
            "description": "Unique name of the property related to the Action.",
            "in": "path",
            "name": "propertyName",
            "required": true,
            "type": "string"
          },
          {
            "in": "body",
            "name": "body",
            "required": true,
            "schema": {
              "$ref": "#/definitions/MultipleRef"
            }
          }
        ],
        "responses": {
          "200": {
            "description": "Successfully replaced all the references."
          },
          "401": {
            "description": "Unauthorized or invalid credentials."
          },
          "403": {
            "description": "The used API-key has insufficient permissions."
          },
          "422": {
            "description": "Request body is well-formed (i.e., syntactically correct), but semantically erroneous. Are you sure the property exists or that it is a class?",
            "schema": {
              "$ref": "#/definitions/ErrorResponse"
            }
          }
        },
        "summary": "Replace all references to a class-property.",
        "tags": [
          "actions"
        ],
        "x-available-in-mqtt": false,
        "x-available-in-websocket": false
      },
      "delete": {
        "description": "Delete the single reference that is given in the body from the list of references that this property has.",
        "operationId": "weaviate.actions.properties.delete",
        "parameters": [
          {
            "description": "Unique ID of the Action.",
            "format": "uuid",
            "in": "path",
            "name": "actionId",
            "required": true,
            "type": "string"
          },
          {
            "description": "Unique name of the property related to the Action.",
            "in": "path",
            "name": "propertyName",
            "required": true,
            "type": "string"
          },
          {
            "in": "body",
            "name": "body",
            "required": true,
            "schema": {
              "$ref": "#/definitions/SingleRef"
            }
          }
        ],
        "responses": {
          "204": {
            "description": "Successfully deleted."
          },
          "401": {
            "description": "Unauthorized or invalid credentials."
          },
          "403": {
            "description": "The used API-key has insufficient permissions."
          },
          "404": {
            "description": "Successful query result but no resource was found.",
            "schema": {
              "$ref": "#/definitions/ErrorResponse"
            }
          }
        },
        "summary": "Delete the single reference that is given in the body from the list of references that this property has.",
        "tags": [
          "actions"
        ],
        "x-available-in-mqtt": false,
        "x-available-in-websocket": false
      }
    },
    "/batching/things": {
      "post": {
        "description": "Register new Things in bulk. Provided meta-data and schema values are validated.",
        "operationId": "weaviate.batching.things.create",
        "parameters": [
          {
            "in": "body",
            "name": "body",
            "required": true,
            "schema": {
              "type": "object",
              "properties": {
                "async": {
                  "type": "boolean",
                  "description": "If `async` is true, return a 202 with the new ID of the Thing. You will receive this response before the persistence of the data is confirmed. If `async` is false, you will receive confirmation after the persistence of the data is confirmed. The value of `async` defaults to false."
                },
                "fields": {
                  "description": "Define which fields need to be returned. Default value is ALL",
                  "type": "array",
                  "items": {
                    "type": "string",
                    "default": "ALL",
                    "enum": [
                      "ALL",
                      "@class",
                      "schema",
                      "key",
                      "thingId",
                      "creationTimeUnix"
                    ]
                  }
                },
                "things": {
                  "type": "array",
                  "items": {
                    "$ref": "#/definitions/ThingCreate"
                  }
                }
              }
            }
          }
        ],
        "responses": {
          "200": {
            "description": "Things created.",
            "schema": {
              "type": "array",
              "items": {
                "$ref": "#/definitions/ThingsGetResponse"
              }
            }
          },
          "202": {
            "description": "Successfully received.",
            "schema": {
              "type": "array",
              "items": {
                "$ref": "#/definitions/ThingsGetResponse"
              }
            }
          },
          "401": {
            "description": "Unauthorized or invalid credentials."
          },
          "403": {
            "description": "The used API-key has insufficient permissions."
          },
          "422": {
            "description": "Request body is well-formed (i.e., syntactically correct), but semantically erroneous. Are you sure the class is defined in the configuration file?",
            "schema": {
              "$ref": "#/definitions/ErrorResponse"
            }
          }
        },
        "summary": "Creates new Things based on a Thing template related to this key as a batch.",
        "tags": [
          "batching",
          "things"
        ],
        "x-available-in-mqtt": false,
        "x-available-in-websocket": false
      }
    },
    "/batching/actions": {
      "post": {
        "description": "Register new Actions in bulk. Given meta-data and schema values are validated.",
        "operationId": "weaviate.batching.actions.create",
        "parameters": [
          {
            "in": "body",
            "name": "body",
            "required": true,
            "schema": {
              "type": "object",
              "properties": {
                "async": {
                  "type": "boolean",
                  "description": "If `async` is true, return a 202 with the new ID of the Action. You will receive this response before the persistence of the data is confirmed. If `async` is false, you will receive confirmation after the persistence of the data is confirmed. The value of `async` defaults to false."
                },
                "fields": {
                  "description": "Define which fields need to be returned. Default value is ALL",
                  "type": "array",
                  "items": {
                    "type": "string",
                    "default": "ALL",
                    "enum": [
                      "ALL",
                      "@class",
                      "schema",
                      "key",
                      "actionId",
                      "creationTimeUnix"
                    ]
                  }
                },
                "actions": {
                  "type": "array",
                  "items": {
                    "$ref": "#/definitions/ActionCreate"
                  }
                }
              }
            }
          }
        ],
        "responses": {
          "200": {
            "description": "Actions created.",
            "schema": {
              "type": "array",
              "items": {
                "$ref": "#/definitions/ActionsGetResponse"
              }
            }
          },
          "202": {
            "description": "Successfully received.",
            "schema": {
              "type": "array",
              "items": {
                "$ref": "#/definitions/ActionsGetResponse"
              }
            }
          },
          "401": {
            "description": "Unauthorized or invalid credentials."
          },
          "403": {
            "description": "The used API-key has insufficient permissions."
          },
          "422": {
            "description": "Request body is well-formed (i.e., syntactically correct), but semantically erroneous. Are you sure the class is defined in the configuration file?",
            "schema": {
              "$ref": "#/definitions/ErrorResponse"
            }
          }
        },
        "summary": "Creates new Actions based on an Action template related to this key as a batch.",
        "tags": [
          "batching",
          "actions"
        ],
        "x-available-in-mqtt": false,
        "x-available-in-websocket": false
      }
    },
    "/graphql": {
      "post": {
        "description": "Get an object based on GraphQL",
        "operationId": "weaviate.graphql.post",
        "parameters": [
          {
            "description": "The GraphQL query request parameters.",
            "in": "body",
            "name": "body",
            "required": true,
            "schema": {
              "$ref": "#/definitions/GraphQLQuery"
            }
          }
        ],
        "responses": {
          "200": {
            "description": "Successful query (with select).",
            "schema": {
              "$ref": "#/definitions/GraphQLResponse"
            }
          },
          "401": {
            "description": "Unauthorized or invalid credentials."
          },
          "403": {
            "description": "The used API-key has insufficient permissions."
          },
          "422": {
            "description": "Request body is well-formed (i.e., syntactically correct), but semantically erroneous. Are you sure the class is defined in the configuration file?",
            "schema": {
              "$ref": "#/definitions/ErrorResponse"
            }
          }
        },
        "summary": "Get a response based on GraphQL",
        "tags": [
          "graphql"
        ],
        "x-available-in-mqtt": false,
        "x-available-in-websocket": false
      }
    },
    "/graphql/batch": {
      "post": {
        "description": "Perform a batched GraphQL query",
        "operationId": "weaviate.graphql.batch",
        "parameters": [
          {
            "description": "The GraphQL queries.",
            "in": "body",
            "name": "body",
            "required": true,
            "schema": {
              "$ref": "#/definitions/GraphQLQueries"
            }
          }
        ],
        "responses": {
          "200": {
            "description": "Successful query (with select).",
            "schema": {
              "$ref": "#/definitions/GraphQLResponses"
            }
          },
          "401": {
            "description": "Unauthorized or invalid credentials."
          },
          "403": {
            "description": "The used API-key has insufficient permissions."
          },
          "422": {
            "description": "Request body is well-formed (i.e., syntactically correct), but semantically erroneous. Are you sure the class is defined in the configuration file?",
            "schema": {
              "$ref": "#/definitions/ErrorResponse"
            }
          }
        },
        "summary": "Get a response based on GraphQL.",
        "tags": [
          "graphql"
        ],
        "x-available-in-mqtt": false,
        "x-available-in-websocket": false
      }
    },
    "/meta": {
      "get": {
        "description": "Gives meta information about the server and can be used to provide information to another Weaviate instance that wants to interact with the current instance.",
        "operationId": "weaviate.meta.get",
        "produces": [
          "application/json"
        ],
        "responses": {
          "200": {
            "description": "Successful response.",
            "schema": {
              "$ref": "#/definitions/Meta"
            }
          },
          "401": {
            "description": "Unauthorized or invalid credentials."
          }
        },
        "summary": "Returns meta information of the current Weaviate instance.",
        "tags": [
          "meta"
        ],
        "x-available-in-mqtt": false,
        "x-available-in-websocket": false
      }
    },
    "/p2p/health": {
      "get": {
        "description": "Check if a peer is alive and healthy.",
        "operationId": "weaviate.p2p.health",
        "responses": {
          "200": {
            "description": "Alive and kicking!"
          },
          "500": {
            "description": "Not healthy (yet)."
          }
        },
        "security": [],
        "summary": "Check if a peer is alive.",
        "tags": [
          "P2P"
        ],
        "x-available-in-mqtt": false,
        "x-available-in-websocket": false
      }
    },
    "/p2p/genesis": {
      "put": {
        "description": "Receive an update from the Genesis server.",
        "operationId": "weaviate.p2p.genesis_update",
        "parameters": [
          {
            "in": "body",
            "name": "peers",
            "required": true,
            "schema": {
              "$ref": "#/definitions/PeerUpdateList"
            }
          }
        ],
        "responses": {
          "200": {
            "description": "Alive and kicking!"
          },
          "401": {
            "description": "Unauthorized update."
          },
          "500": {
            "description": "Internal error."
          }
        },
        "security": [],
        "tags": [
          "P2P"
        ],
        "x-available-in-mqtt": false,
        "x-available-in-websocket": false
      }
    },
    "/schema": {
      "get": {
        "summary": "Dump the current the database schema.",
        "operationId": "weaviate.schema.dump",
        "tags": [
          "schema"
        ],
        "responses": {
          "200": {
            "description": "Successfully dumped the database schema.",
            "schema": {
              "type": "object",
              "properties": {
                "things": {
                  "$ref": "#/definitions/SemanticSchema"
                },
                "actions": {
                  "$ref": "#/definitions/SemanticSchema"
                }
              }
            }
          },
          "401": {
            "description": "Unauthorized or invalid credentials."
          }
        }
      }
    },
    "/schema/actions": {
      "post": {
        "summary": "Create a new Action class in the ontology.",
        "operationId": "weaviate.schema.actions.create",
        "tags": [
          "schema"
        ],
        "parameters": [
          {
            "name": "actionClass",
            "in": "body",
            "required": true,
            "schema": {
              "$ref": "#/definitions/SemanticSchemaClass"
            }
          }
        ],
        "responses": {
          "200": {
            "description": "Added the new Action class to the ontology."
          },
          "401": {
            "description": "Unauthorized or invalid credentials."
          },
          "422": {
            "description": "Invalid Action class",
            "schema": {
              "$ref": "#/definitions/ErrorResponse"
            }
          }
        }
      }
    },
    "/schema/actions/{className}": {
      "delete": {
        "summary": "Remove an Action class (and all data in the instances) from the ontology.",
        "operationId": "weaviate.schema.actions.delete",
        "tags": [
          "schema"
        ],
        "parameters": [
          {
            "name": "className",
            "in": "path",
            "required": true,
            "type": "string"
          }
        ],
        "responses": {
          "200": {
            "description": "Removed the Action class from the ontology."
          },
          "400": {
            "description": "Could not delete the Action class.",
            "schema": {
              "$ref": "#/definitions/ErrorResponse"
            }
          },
          "401": {
            "description": "Unauthorized or invalid credentials."
          }
        }
      },
      "put": {
        "summary": "Rename, or replace the keywords of the Action.",
        "operationId": "weaviate.schema.actions.update",
        "tags": [
          "schema"
        ],
        "parameters": [
          {
            "name": "className",
            "in": "path",
            "required": true,
            "type": "string"
          },
          {
            "name": "body",
            "in": "body",
            "required": true,
            "schema": {
              "type": "object",
              "properties": {
                "newName": {
                  "description": "The new name of the Action.",
                  "type": "string"
                },
                "keywords": {
                  "$ref": "#/definitions/SemanticSchemaKeywords"
                }
              }
            }
          }
        ],
        "responses": {
          "200": {
            "description": "Changes applied."
          },
          "401": {
            "description": "Unauthorized or invalid credentials."
          },
          "403": {
            "description": "Could not find the Action class."
          },
          "422": {
            "description": "Invalid update.",
            "schema": {
              "$ref": "#/definitions/ErrorResponse"
            }
          }
        }
      }
    },
    "/schema/actions/{className}/properties": {
      "post": {
        "summary": "Add a property to an Action class.",
        "operationId": "weaviate.schema.actions.properties.add",
        "tags": [
          "schema"
        ],
        "parameters": [
          {
            "name": "className",
            "in": "path",
            "required": true,
            "type": "string"
          },
          {
            "name": "body",
            "in": "body",
            "required": true,
            "schema": {
              "$ref": "#/definitions/SemanticSchemaClassProperty"
            }
          }
        ],
        "responses": {
          "200": {
            "description": "Added the property."
          },
          "401": {
            "description": "Unauthorized or invalid credentials."
          },
          "403": {
            "description": "Could not find the Action class."
          },
          "422": {
            "description": "Invalid property.",
            "schema": {
              "$ref": "#/definitions/ErrorResponse"
            }
          }
        }
      }
    },
    "/schema/actions/{className}/properties/{propertyName}": {
      "delete": {
        "summary": "Remove a property from an Action class.",
        "operationId": "weaviate.schema.actions.properties.delete",
        "tags": [
          "schema"
        ],
        "parameters": [
          {
            "name": "className",
            "in": "path",
            "required": true,
            "type": "string"
          },
          {
            "name": "propertyName",
            "in": "path",
            "required": true,
            "type": "string"
          }
        ],
        "responses": {
          "200": {
            "description": "Removed the property from the ontology."
          },
          "401": {
            "description": "Unauthorized or invalid credentials."
          },
          "403": {
            "description": "Could not find the Action class or property."
          }
        }
      },
      "put": {
        "summary": "Rename, or replace the keywords of the property.",
        "operationId": "weaviate.schema.actions.properties.update",
        "tags": [
          "schema"
        ],
        "parameters": [
          {
            "name": "className",
            "in": "path",
            "required": true,
            "type": "string"
          },
          {
            "name": "propertyName",
            "in": "path",
            "required": true,
            "type": "string"
          },
          {
            "name": "body",
            "in": "body",
            "required": true,
            "schema": {
              "type": "object",
              "properties": {
                "newName": {
                  "description": "The new name of the property.",
                  "type": "string"
                },
                "keywords": {
                  "$ref": "#/definitions/SemanticSchemaKeywords"
                }
              }
            }
          }
        ],
        "responses": {
          "200": {
            "description": "Changes applied."
          },
          "401": {
            "description": "Unauthorized or invalid credentials."
          },
          "403": {
            "description": "Could not find the Action class or property."
          },
          "422": {
            "description": "Invalid update.",
            "schema": {
              "$ref": "#/definitions/ErrorResponse"
            }
          }
        }
      }
    },
    "/schema/things": {
      "post": {
        "summary": "Create a new Thing class in the ontology.",
        "operationId": "weaviate.schema.things.create",
        "tags": [
          "schema"
        ],
        "parameters": [
          {
            "name": "thingClass",
            "in": "body",
            "required": true,
            "schema": {
              "$ref": "#/definitions/SemanticSchemaClass"
            }
          }
        ],
        "responses": {
          "200": {
            "description": "Added the new Thing class to the ontology."
          },
          "401": {
            "description": "Unauthorized or invalid credentials."
          },
          "422": {
            "description": "Invalid Thing class.",
            "schema": {
              "$ref": "#/definitions/ErrorResponse"
            }
          }
        }
      }
    },
    "/schema/things/{className}": {
      "delete": {
        "summary": "Remove a Thing class (and all data in the instances) from the ontology.",
        "operationId": "weaviate.schema.things.delete",
        "tags": [
          "schema"
        ],
        "parameters": [
          {
            "name": "className",
            "in": "path",
            "required": true,
            "type": "string"
          }
        ],
        "responses": {
          "200": {
            "description": "Removed the Thing class from the ontology."
          },
          "400": {
            "description": "Could not delete the Thing class.",
            "schema": {
              "$ref": "#/definitions/ErrorResponse"
            }
          },
          "401": {
            "description": "Unauthorized or invalid credentials."
          }
        }
      },
      "put": {
        "summary": "Rename, or replace the keywords of the Thing.",
        "operationId": "weaviate.schema.things.update",
        "tags": [
          "schema"
        ],
        "parameters": [
          {
            "name": "className",
            "in": "path",
            "required": true,
            "type": "string"
          },
          {
            "name": "body",
            "in": "body",
            "required": true,
            "schema": {
              "type": "object",
              "properties": {
                "newName": {
                  "description": "The new name of the Thing.",
                  "type": "string"
                },
                "keywords": {
                  "$ref": "#/definitions/SemanticSchemaKeywords"
                }
              }
            }
          }
        ],
        "responses": {
          "200": {
            "description": "Changes applied."
          },
          "401": {
            "description": "Unauthorized or invalid credentials."
          },
          "403": {
            "description": "Could not find the Thing class."
          },
          "422": {
            "description": "Invalid update.",
            "schema": {
              "$ref": "#/definitions/ErrorResponse"
            }
          }
        }
      }
    },
    "/schema/things/{className}/properties": {
      "post": {
        "summary": "Add a property to a Thing class.",
        "operationId": "weaviate.schema.things.properties.add",
        "tags": [
          "schema"
        ],
        "parameters": [
          {
            "name": "className",
            "in": "path",
            "required": true,
            "type": "string"
          },
          {
            "name": "body",
            "in": "body",
            "required": true,
            "schema": {
              "$ref": "#/definitions/SemanticSchemaClassProperty"
            }
          }
        ],
        "responses": {
          "200": {
            "description": "Added the property."
          },
          "401": {
            "description": "Unauthorized or invalid credentials."
          },
          "403": {
            "description": "Could not find the Thing class."
          },
          "422": {
            "description": "Invalid property.",
            "schema": {
              "$ref": "#/definitions/ErrorResponse"
            }
          }
        }
      }
    },
    "/schema/things/{className}/properties/{propertyName}": {
      "delete": {
        "summary": "Remove a property from a Thing class.",
        "operationId": "weaviate.schema.things.properties.delete",
        "tags": [
          "schema"
        ],
        "parameters": [
          {
            "name": "className",
            "in": "path",
            "required": true,
            "type": "string"
          },
          {
            "name": "propertyName",
            "in": "path",
            "required": true,
            "type": "string"
          }
        ],
        "responses": {
          "200": {
            "description": "Removed the property from the ontology."
          },
          "401": {
            "description": "Unauthorized or invalid credentials."
          },
          "403": {
            "description": "Could not find the Thing class or property."
          }
        }
      },
      "put": {
        "summary": "Rename, or replace the keywords of the property.",
        "operationId": "weaviate.schema.things.properties.update",
        "tags": [
          "schema"
        ],
        "parameters": [
          {
            "name": "className",
            "in": "path",
            "required": true,
            "type": "string"
          },
          {
            "name": "propertyName",
            "in": "path",
            "required": true,
            "type": "string"
          },
          {
            "name": "body",
            "in": "body",
            "required": true,
            "schema": {
              "type": "object",
              "properties": {
                "newName": {
                  "description": "The new name of the property.",
                  "type": "string"
                },
                "keywords": {
                  "$ref": "#/definitions/SemanticSchemaKeywords"
                }
              }
            }
          }
        ],
        "responses": {
          "200": {
            "description": "Changes applied."
          },
          "401": {
            "description": "Unauthorized or invalid credentials."
          },
          "403": {
            "description": "Could not find the Thing class or property."
          },
          "422": {
            "description": "Invalid update.",
            "schema": {
              "$ref": "#/definitions/ErrorResponse"
            }
          }
        }
      }
    },
    "/things": {
      "get": {
        "description": "Lists all Things in reverse order of creation, owned by the user that belongs to the used token.",
        "operationId": "weaviate.things.list",
        "parameters": [
          {
            "$ref": "#/parameters/CommonMaxResultsParameterQuery"
          },
          {
            "$ref": "#/parameters/CommonPageParameterQuery"
          }
        ],
        "responses": {
          "200": {
            "description": "Successful response.",
            "schema": {
              "$ref": "#/definitions/ThingsListResponse"
            }
          },
          "401": {
            "description": "Unauthorized or invalid credentials."
          },
          "403": {
            "description": "The used API-key has insufficient permissions."
          },
          "404": {
            "description": "Successful query result but no resource was found."
          }
        },
        "summary": "Get a list of Things related to this key.",
        "tags": [
          "things"
        ],
        "x-available-in-mqtt": false,
        "x-available-in-websocket": false
      },
      "post": {
        "description": "Registers a new Thing. Given meta-data and schema values are validated.",
        "operationId": "weaviate.things.create",
        "parameters": [
          {
            "in": "body",
            "name": "body",
            "required": true,
            "schema": {
              "type": "object",
              "properties": {
                "async": {
                  "type": "boolean",
                  "description": "If `async` is true, return a 202 with the new ID of the Thing. You will receive this response before the data is made persistent. If `async` is false, you will receive confirmation after the value is made persistent. The value of `async` defaults to false."
                },
                "thing": {
                  "$ref": "#/definitions/ThingCreate"
                }
              }
            }
          }
        ],
        "responses": {
          "200": {
            "description": "Thing created.",
            "schema": {
              "$ref": "#/definitions/ThingGetResponse"
            }
          },
          "202": {
            "description": "Successfully received.",
            "schema": {
              "$ref": "#/definitions/ThingGetResponse"
            }
          },
          "401": {
            "description": "Unauthorized or invalid credentials."
          },
          "403": {
            "description": "The used API-key has insufficient permissions."
          },
          "422": {
            "description": "Request body is well-formed (i.e., syntactically correct), but semantically erroneous. Are you sure the class is defined in the configuration file?",
            "schema": {
              "$ref": "#/definitions/ErrorResponse"
            }
          }
        },
        "summary": "Create a new Thing based on a Thing template related to this key.",
        "tags": [
          "things"
        ],
        "x-available-in-mqtt": false,
        "x-available-in-websocket": false
      }
    },
    "/things/validate": {
      "post": {
        "description": "Validate a Thing's schema and meta-data. It has to be based on a schema, which is related to the given Thing to be accepted by this validation.",
        "operationId": "weaviate.things.validate",
        "parameters": [
          {
            "in": "body",
            "name": "body",
            "required": true,
            "schema": {
              "$ref": "#/definitions/ThingCreate"
            }
          }
        ],
        "responses": {
          "200": {
            "description": "Successfully validated."
          },
          "401": {
            "description": "Unauthorized or invalid credentials."
          },
          "403": {
            "description": "The used API-key has insufficient permissions."
          },
          "422": {
            "description": "Request body is well-formed (i.e., syntactically correct), but semantically erroneous. Are you sure the class is defined in the configuration file?",
            "schema": {
              "$ref": "#/definitions/ErrorResponse"
            }
          }
        },
        "summary": "Validate Things schema.",
        "tags": [
          "things"
        ],
        "x-available-in-mqtt": false,
        "x-available-in-websocket": false
      }
    },
    "/things/{thingId}": {
      "delete": {
        "description": "Deletes a Thing from the system. All Actions pointing to this Thing, where the Thing is the object of the Action, are also being deleted.",
        "operationId": "weaviate.things.delete",
        "parameters": [
          {
            "description": "Unique ID of the Thing.",
            "format": "uuid",
            "in": "path",
            "name": "thingId",
            "required": true,
            "type": "string"
          }
        ],
        "responses": {
          "204": {
            "description": "Successfully deleted."
          },
          "401": {
            "description": "Unauthorized or invalid credentials."
          },
          "403": {
            "description": "The used API-key has insufficient permissions."
          },
          "404": {
            "description": "Successful query result but no resource was found."
          }
        },
        "summary": "Delete a Thing based on its UUID related to this key.",
        "tags": [
          "things"
        ],
        "x-available-in-mqtt": true,
        "x-available-in-websocket": true
      },
      "get": {
        "description": "Returns a particular Thing data.",
        "operationId": "weaviate.things.get",
        "parameters": [
          {
            "description": "Unique ID of the Thing.",
            "format": "uuid",
            "in": "path",
            "name": "thingId",
            "required": true,
            "type": "string"
          }
        ],
        "responses": {
          "200": {
            "description": "Successful response.",
            "schema": {
              "$ref": "#/definitions/ThingGetResponse"
            }
          },
          "401": {
            "description": "Unauthorized or invalid credentials."
          },
          "403": {
            "description": "The used API-key has insufficient permissions."
          },
          "404": {
            "description": "Successful query result but no resource was found."
          }
        },
        "summary": "Get a Thing based on its UUID related to this key.",
        "tags": [
          "things"
        ],
        "x-available-in-mqtt": false,
        "x-available-in-websocket": false
      },
      "patch": {
        "description": "Updates a Thing's data. This method supports patch semantics. Given meta-data and schema values are validated. LastUpdateTime is set to the time this function is called.",
        "operationId": "weaviate.things.patch",
        "parameters": [
          {
            "description": "Unique ID of the Thing.",
            "format": "uuid",
            "in": "path",
            "name": "thingId",
            "required": true,
            "type": "string"
          },
          {
            "description": "If `async` is true, return a 202 if the patch is accepted. You will receive this response before the data is made persistent. If `async` is false, you will receive confirmation after the update is made persistent. The value of `async` defaults to false.",
            "name": "async",
            "in": "query",
            "type": "boolean"
          },
          {
            "description": "JSONPatch document as defined by RFC 6902.",
            "in": "body",
            "name": "body",
            "required": true,
            "schema": {
              "items": {
                "$ref": "#/definitions/PatchDocument"
              },
              "type": "array"
            }
          }
        ],
        "responses": {
          "200": {
            "description": "Successfully applied.",
            "schema": {
              "$ref": "#/definitions/ThingGetResponse"
            }
          },
          "202": {
            "description": "Successfully received.",
            "schema": {
              "$ref": "#/definitions/ThingGetResponse"
            }
          },
          "400": {
            "description": "The patch-JSON is malformed."
          },
          "401": {
            "description": "Unauthorized or invalid credentials."
          },
          "403": {
            "description": "The used API-key has insufficient permissions."
          },
          "404": {
            "description": "Successful query result but no resource was found."
          },
          "422": {
            "description": "The patch-JSON is valid but unprocessable.",
            "schema": {
              "$ref": "#/definitions/ErrorResponse"
            }
          }
        },
        "summary": "Update a Thing based on its UUID (using patch semantics) related to this key.",
        "tags": [
          "things"
        ],
        "x-available-in-mqtt": false,
        "x-available-in-websocket": false
      },
      "put": {
        "description": "Updates a Thing's data. Given meta-data and schema values are validated. LastUpdateTime is set to the time this function is called.",
        "operationId": "weaviate.things.update",
        "parameters": [
          {
            "description": "Unique ID of the Thing.",
            "format": "uuid",
            "in": "path",
            "name": "thingId",
            "required": true,
            "type": "string"
          },
          {
            "in": "body",
            "name": "body",
            "required": true,
            "schema": {
              "$ref": "#/definitions/ThingUpdate"
            }
          }
        ],
        "responses": {
          "202": {
            "description": "Successfully received.",
            "schema": {
              "$ref": "#/definitions/ThingGetResponse"
            }
          },
          "401": {
            "description": "Unauthorized or invalid credentials."
          },
          "403": {
            "description": "The used API-key has insufficient permissions."
          },
          "404": {
            "description": "Successful query result but no resource was found."
          },
          "422": {
            "description": "Request body is well-formed (i.e., syntactically correct), but semantically erroneous. Are you sure the class is defined in the configuration file?",
            "schema": {
              "$ref": "#/definitions/ErrorResponse"
            }
          }
        },
        "summary": "Update a Thing based on its UUID related to this key.",
        "tags": [
          "things"
        ],
        "x-available-in-mqtt": false,
        "x-available-in-websocket": false
      }
    },
    "/things/{thingId}/history": {
      "get": {
        "description": "Returns a particular Thing's history.",
        "operationId": "weaviate.thing.history.get",
        "parameters": [
          {
            "description": "Unique ID of the Thing.",
            "format": "uuid",
            "in": "path",
            "name": "thingId",
            "required": true,
            "type": "string"
          }
        ],
        "responses": {
          "200": {
            "description": "Successful response.",
            "schema": {
              "$ref": "#/definitions/ThingGetHistoryResponse"
            }
          },
          "401": {
            "description": "Unauthorized or invalid credentials."
          },
          "403": {
            "description": "The used API-key has insufficient permissions."
          },
          "404": {
            "description": "Successful query result but no resource was found."
          },
          "501": {
            "description": "Not (yet) implemented."
          }
        },
        "summary": "Get a Thing's history based on its UUID related to this key.",
        "tags": [
          "things"
        ],
        "x-available-in-mqtt": false,
        "x-available-in-websocket": false
      }
    },
    "/things/{thingId}/properties/{propertyName}": {
      "post": {
        "description": "Add a single reference to a class-property when cardinality is set to 'hasMany'.",
        "operationId": "weaviate.things.properties.create",
        "parameters": [
          {
            "description": "Unique ID of the Thing.",
            "format": "uuid",
            "in": "path",
            "name": "thingId",
            "required": true,
            "type": "string"
          },
          {
            "description": "Unique name of the property related to the Thing.",
            "in": "path",
            "name": "propertyName",
            "required": true,
            "type": "string"
          },
          {
            "in": "body",
            "name": "body",
            "required": true,
            "schema": {
              "$ref": "#/definitions/SingleRef"
            }
          }
        ],
        "responses": {
          "200": {
            "description": "Successfully added the reference."
          },
          "401": {
            "description": "Unauthorized or invalid credentials."
          },
          "403": {
            "description": "The used API-key has insufficient permissions."
          },
          "422": {
            "description": "Request body is well-formed (i.e., syntactically correct), but semantically erroneous. Are you sure the property exists or that it is a class?",
            "schema": {
              "$ref": "#/definitions/ErrorResponse"
            }
          }
        },
        "summary": "Add a single reference to a class-property when cardinality is set to 'hasMany'.",
        "tags": [
          "things"
        ],
        "x-available-in-mqtt": false,
        "x-available-in-websocket": false
      },
      "put": {
        "description": "Replace all references to a class-property.",
        "operationId": "weaviate.things.properties.update",
        "parameters": [
          {
            "description": "Unique ID of the Thing.",
            "format": "uuid",
            "in": "path",
            "name": "thingId",
            "required": true,
            "type": "string"
          },
          {
            "description": "Unique name of the property related to the Thing.",
            "in": "path",
            "name": "propertyName",
            "required": true,
            "type": "string"
          },
          {
            "in": "body",
            "name": "body",
            "required": true,
            "schema": {
              "$ref": "#/definitions/MultipleRef"
            }
          }
        ],
        "responses": {
          "200": {
            "description": "Successfully replaced all the references (success is based on the behavior of the datastore)."
          },
          "401": {
            "description": "Unauthorized or invalid credentials."
          },
          "403": {
            "description": "The used API-key has insufficient permissions."
          },
          "422": {
            "description": "Request body is well-formed (i.e., syntactically correct), but semantically erroneous. Are you sure the property exists or that it is a class?",
            "schema": {
              "$ref": "#/definitions/ErrorResponse"
            }
          }
        },
        "summary": "Replace all references to a class-property.",
        "tags": [
          "things"
        ],
        "x-available-in-mqtt": false,
        "x-available-in-websocket": false
      },
      "delete": {
        "description": "Delete the single reference that is given in the body from the list of references that this property has.",
        "operationId": "weaviate.things.properties.delete",
        "parameters": [
          {
            "description": "Unique ID of the Thing.",
            "format": "uuid",
            "in": "path",
            "name": "thingId",
            "required": true,
            "type": "string"
          },
          {
            "description": "Unique name of the property related to the Thing.",
            "in": "path",
            "name": "propertyName",
            "required": true,
            "type": "string"
          },
          {
            "in": "body",
            "name": "body",
            "required": true,
            "schema": {
              "$ref": "#/definitions/SingleRef"
            }
          }
        ],
        "responses": {
          "204": {
            "description": "Successfully deleted."
          },
          "401": {
            "description": "Unauthorized or invalid credentials."
          },
          "403": {
            "description": "The used API-key has insufficient permissions."
          },
          "404": {
            "description": "Successful query result but no resource was found.",
            "schema": {
              "$ref": "#/definitions/ErrorResponse"
            }
          }
        },
        "summary": "Delete the single reference that is given in the body from the list of references that this property has.",
        "tags": [
          "things"
        ],
        "x-available-in-mqtt": false,
        "x-available-in-websocket": false
      }
    },
    "/tools/map": {
      "post": {
        "description": "Tool to render a map of concepts, based on ontologies available over the network.",
        "operationId": "weaviate.tools.map",
        "parameters": [
          {
            "in": "body",
            "name": "body",
            "required": true,
            "schema": {
              "$ref": "#/definitions/ToolsMapRequest"
            }
          }
        ],
        "responses": {
          "200": {
            "description": "Successful response.",
            "schema": {
              "$ref": "#/definitions/ToolsMapRequestResponse"
            }
          },
          "401": {
            "description": "Unauthorized or invalid credentials."
          },
          "403": {
            "description": "The used API-key has insufficient permissions."
          },
          "404": {
            "description": "Successful query result but no resource was found."
          },
          "501": {
            "description": "Not (yet) implemented."
          }
        },
        "summary": "Tool to render a map of concepts, based on ontologies available over the network.",
        "tags": [
          "knowledge tools"
        ],
        "x-available-in-mqtt": false,
        "x-available-in-websocket": false
      }
    }
  },
  "produces": [
    "application/json"
  ],
  "schemes": [
    "https"
  ],
<<<<<<< HEAD
  "security": [
  ],
  "securityDefinitions": {
  },
=======
  "security": [],
  "securityDefinitions": {},
>>>>>>> 592bb3a1
  "swagger": "2.0",
  "tags": [
    {
      "name": "actions"
    },
    {
      "name": "batching",
      "description": "These operations allow to execute batch requests for Things and Actions. Mostly used for importing large datasets."
    },
    {
      "name": "graphql"
    },
    {
      "name": "meta"
    },
    {
      "name": "P2P"
    },
    {
      "name": "things"
    },
    {
      "name": "knowledge tools"
    },
    {
      "name": "schema",
      "description": "These operations enable manipulation of the schema in Weaviate schema."
    }
  ]
}<|MERGE_RESOLUTION|>--- conflicted
+++ resolved
@@ -2763,15 +2763,10 @@
   "schemes": [
     "https"
   ],
-<<<<<<< HEAD
   "security": [
   ],
   "securityDefinitions": {
   },
-=======
-  "security": [],
-  "securityDefinitions": {},
->>>>>>> 592bb3a1
   "swagger": "2.0",
   "tags": [
     {

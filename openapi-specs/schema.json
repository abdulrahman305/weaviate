--- conflicted
+++ resolved
@@ -2175,11 +2175,7 @@
     },
     "description": "Cloud-native, modular vector database",
     "title": "Weaviate",
-<<<<<<< HEAD
     "version": "1.26.4"
-=======
-    "version": "1.25.16"
->>>>>>> 6e7d01a8
   },
   "parameters": {
     "CommonAfterParameterQuery": {

--- conflicted
+++ resolved
@@ -74,37 +74,7 @@
 	}
 
 	for _, collection := range collections {
-<<<<<<< HEAD
-		type shardInfo struct {
-			name           string
-			activityStatus string
-		}
-
-		var uniqueShardCount int
-		var localShards []shardInfo
-		var localShardNames map[string]bool
-
-		err := m.schemaReader.Read(collection.Class, func(_ *models.Class, state *sharding.State) error {
-			uniqueShardCount = len(state.Physical)
-			localShards = make([]shardInfo, 0, len(state.Physical))
-			localShardNames = make(map[string]bool)
-
-			for shardName, physical := range state.Physical {
-				isLocal := state.IsLocalShard(shardName)
-				if isLocal {
-					localShardNames[shardName] = true
-					localShards = append(localShards, shardInfo{
-						name:           shardName,
-						activityStatus: physical.ActivityStatus(),
-					})
-				}
-			}
-
-			return nil
-		})
-=======
 		vectorConfig, err := config.ExtractVectorConfigs(collection)
->>>>>>> 3652b765
 		if err != nil {
 			return nil, fmt.Errorf("collection %s: %w", collection.Class, err)
 		}

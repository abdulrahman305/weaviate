--- conflicted
+++ resolved
@@ -216,7 +216,7 @@
 		})
 	}
 
-	schemaManager := schema.NewSchemaManager(cfg.NodeID, cfg.DB, cfg.Parser, cfg.Logger)
+	schemaManager := schema.NewSchemaManager(cfg.NodeID, cfg.DB, cfg.Parser, reg, cfg.Logger)
 
 	return Store{
 		cfg:           cfg,
@@ -224,12 +224,8 @@
 		candidates:    make(map[string]string, cfg.BootstrapExpect),
 		applyTimeout:  time.Second * 20,
 		raftResolver:  raftResolver,
-<<<<<<< HEAD
 		schemaManager: schemaManager,
 		authZManager:  rbac.NewManager(cfg.AuthzController, cfg.Logger),
-=======
-		schemaManager: schema.NewSchemaManager(cfg.NodeID, cfg.DB, cfg.Parser, reg, cfg.Logger),
->>>>>>> 2ee73bed
 	}
 }
 

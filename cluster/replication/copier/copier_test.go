//                           _       _
// __      _____  __ ___   ___  __ _| |_ ___
// \ \ /\ / / _ \/ _` \ \ / / |/ _` | __/ _ \
//  \ V  V /  __/ (_| |\ V /| | (_| | ||  __/
//   \_/\_/ \___|\__,_| \_/ |_|\__,_|\__\___|
//
//  Copyright © 2016 - 2025 Weaviate B.V. All rights reserved.
//
//  CONTACT: hello@weaviate.io
//

package copier

import (
	"context"
	"io"
	"os"
	"path/filepath"
	"testing"

	logrusTest "github.com/sirupsen/logrus/hooks/test"
	"github.com/stretchr/testify/mock"
	"github.com/stretchr/testify/require"

	"github.com/weaviate/weaviate/adapters/handlers/rest/clusterapi/grpc/generated/protocol"
	"github.com/weaviate/weaviate/cluster/replication/copier/types"
	"github.com/weaviate/weaviate/usecases/fakes"
	"github.com/weaviate/weaviate/usecases/integrity"
)

func TestCopyReplicaFiles(t *testing.T) {
	remoteTmpDir := t.TempDir()
	localTmpDir := t.TempDir()

	write := func(dir, rel string, content []byte) string {
		path := filepath.Join(dir, rel)
		require.NoError(t, os.MkdirAll(filepath.Dir(path), 0o755))
		require.NoError(t, os.WriteFile(path, content, 0o644))
		return path
	}

	// remote files
	remoteFiles := []struct {
		rel string
		buf []byte
	}{
		{"collection/shard/fileA", []byte("AAA")},
		{"collection/shard/nested/fileB", []byte("BBB")},
	}

	for _, f := range remoteFiles {
		write(remoteTmpDir, f.rel, f.buf)
	}
<<<<<<< HEAD
	type testCase struct {
		name              string
		localFilesBefore  func() []fileWithMetadata
		remoteFilesToSync func() []fileWithMetadata
	}
	for _, tc := range []testCase{
		{
			name: "ensure unexpected local files are deleted",
			localFilesBefore: func() []fileWithMetadata {
				return createTestFiles(t, localTmpDir, []filesToCreateBeforeCopy{
					{relativeFilePath: "collection/shard/file2", fileContent: []byte("bar")},
				})
			},
			remoteFilesToSync: func() []fileWithMetadata {
				return createTestFiles(t, remoteTmpDir, []filesToCreateBeforeCopy{
					{relativeFilePath: "collection/shard/file1", fileContent: []byte("foo")},
				})
			},
		},
		{
			name: "an existing local file with the same path as a remote file is overwritten",
			localFilesBefore: func() []fileWithMetadata {
				return createTestFiles(t, localTmpDir, []filesToCreateBeforeCopy{
					{relativeFilePath: "collection/shard/file1", fileContent: []byte("bar")},
				})
			},
			remoteFilesToSync: func() []fileWithMetadata {
				return createTestFiles(t, remoteTmpDir, []filesToCreateBeforeCopy{
					{relativeFilePath: "collection/shard/file1", fileContent: []byte("foo")},
				})
			},
		},
		{
			name: "ensure nested empty local directories are deleted",
			localFilesBefore: func() []fileWithMetadata {
				return createTestFiles(t, localTmpDir, []filesToCreateBeforeCopy{
					{relativeFilePath: "collection/shard/dir1/file2", fileContent: []byte("bar")},
					{relativeFilePath: "collection/shard/dir2/", isDir: true},
					{relativeFilePath: "collection/shard/dir2/dir3/", isDir: true},
				})
			},
			remoteFilesToSync: func() []fileWithMetadata {
				return createTestFiles(t, remoteTmpDir, []filesToCreateBeforeCopy{
					{relativeFilePath: "collection/shard/dir1/file1", fileContent: []byte("foo")},
				})
			},
		},
	} {
		localFilesBefore := tc.localFilesBefore()
		remoteFilesToSync := tc.remoteFilesToSync()

		mockRemoteIndex := types.NewMockRemoteIndex(t)

		mockClient := NewMockFileReplicationServiceClient(t)

		mockClient.EXPECT().PauseFileActivity(
			mock.Anything,
			mock.MatchedBy(func(req *protocol.PauseFileActivityRequest) bool {
				return req.IndexName == "collection" &&
					req.ShardName == "shard" &&
					req.SchemaVersion == uint64(0)
			}),
		).Return(&protocol.PauseFileActivityResponse{}, nil)

		mockClient.EXPECT().ResumeFileActivity(
			mock.Anything,
			mock.MatchedBy(func(req *protocol.ResumeFileActivityRequest) bool {
				return req.IndexName == "collection" && req.ShardName == "shard"
			}),
		).Return(&protocol.ResumeFileActivityResponse{}, nil)

		remoteFileRelativePaths := []string{}

		mockBidirectionalFileMetadataStream := NewMockFileMetadataStream(t)

		mockBidirectionalFileMetadataStream.EXPECT().
			CloseSend().
			Return(nil)
=======
>>>>>>> ee669e25

	// local unexpected file that must be deleted
	_ = write(localTmpDir, "collection/shard/old", []byte("OLD"))

	mockClient := NewMockFileReplicationServiceClient(t)
	mockRemoteIndex := types.NewMockRemoteIndex(t)

	// Pause / resume
	mockClient.EXPECT().PauseFileActivity(mock.Anything, mock.Anything).
		Return(&protocol.PauseFileActivityResponse{}, nil)
	mockClient.EXPECT().ResumeFileActivity(mock.Anything, mock.Anything).
		Return(&protocol.ResumeFileActivityResponse{}, nil)

	// ListFiles
	fileNames := []string{
		"collection/shard/fileA",
		"collection/shard/nested/fileB",
	}
	mockClient.EXPECT().ListFiles(mock.Anything, mock.Anything).
		Return(&protocol.ListFilesResponse{FileNames: fileNames}, nil)

	// Metadata calls
	for _, f := range remoteFiles {
		st, err := os.Stat(filepath.Join(remoteTmpDir, f.rel))
		require.NoError(t, err)

		mockClient.EXPECT().GetFileMetadata(
			mock.Anything,
			&protocol.GetFileMetadataRequest{
				IndexName: "collection",
				ShardName: "shard",
				FileName:  f.rel,
			},
		).Return(&protocol.FileMetadata{
			IndexName: "collection",
			ShardName: "shard",
			FileName:  f.rel,
			Size:      st.Size(),
			Crc32:     checksum(filepath.Join(remoteTmpDir, f.rel), t),
		}, nil)
	}

	// File download streams
	for _, f := range remoteFiles {
		stream := NewMockFileChunkStream(t)

		stream.EXPECT().Recv().Return(&protocol.FileChunk{
			Data: []byte(f.buf),
			Eof:  true,
		}, nil).Once()

		stream.EXPECT().Recv().Return(nil, io.EOF)

		mockClient.EXPECT().GetFile(
			mock.Anything,
			&protocol.GetFileRequest{
				IndexName: "collection",
				ShardName: "shard",
				FileName:  f.rel,
			},
		).Return(stream, nil)
	}

	mockClient.EXPECT().Close().Return(nil)

	fakeSelector := fakes.NewFakeClusterState("node1")

	logger, _ := logrusTest.NewNullLogger()

	c := New(
		func(ctx context.Context, addr string) (FileReplicationServiceClient, error) { return mockClient, nil },
		mockRemoteIndex,
		fakeSelector,
		2,
		localTmpDir,
		nil,
		"node1",
		logger,
	)

	err := c.CopyReplicaFiles(context.Background(), "node1", "collection", "shard", 0)
	require.NoError(t, err)

	// Validation: remote files exist locally
	for _, f := range remoteFiles {
		path := filepath.Join(localTmpDir, f.rel)
		b, err := os.ReadFile(path)
		require.NoError(t, err)
		require.Equal(t, f.buf, b)
	}

	// Validation: unexpected local file is removed
	_, err = os.Stat(filepath.Join(localTmpDir, "collection/shard/old"))
	require.ErrorIs(t, err, os.ErrNotExist)
}

// helper
func checksum(p string, t *testing.T) uint32 {
	_, c, err := integrity.CRC32(p)
	require.NoError(t, err)
	return c
}<|MERGE_RESOLUTION|>--- conflicted
+++ resolved
@@ -51,87 +51,6 @@
 	for _, f := range remoteFiles {
 		write(remoteTmpDir, f.rel, f.buf)
 	}
-<<<<<<< HEAD
-	type testCase struct {
-		name              string
-		localFilesBefore  func() []fileWithMetadata
-		remoteFilesToSync func() []fileWithMetadata
-	}
-	for _, tc := range []testCase{
-		{
-			name: "ensure unexpected local files are deleted",
-			localFilesBefore: func() []fileWithMetadata {
-				return createTestFiles(t, localTmpDir, []filesToCreateBeforeCopy{
-					{relativeFilePath: "collection/shard/file2", fileContent: []byte("bar")},
-				})
-			},
-			remoteFilesToSync: func() []fileWithMetadata {
-				return createTestFiles(t, remoteTmpDir, []filesToCreateBeforeCopy{
-					{relativeFilePath: "collection/shard/file1", fileContent: []byte("foo")},
-				})
-			},
-		},
-		{
-			name: "an existing local file with the same path as a remote file is overwritten",
-			localFilesBefore: func() []fileWithMetadata {
-				return createTestFiles(t, localTmpDir, []filesToCreateBeforeCopy{
-					{relativeFilePath: "collection/shard/file1", fileContent: []byte("bar")},
-				})
-			},
-			remoteFilesToSync: func() []fileWithMetadata {
-				return createTestFiles(t, remoteTmpDir, []filesToCreateBeforeCopy{
-					{relativeFilePath: "collection/shard/file1", fileContent: []byte("foo")},
-				})
-			},
-		},
-		{
-			name: "ensure nested empty local directories are deleted",
-			localFilesBefore: func() []fileWithMetadata {
-				return createTestFiles(t, localTmpDir, []filesToCreateBeforeCopy{
-					{relativeFilePath: "collection/shard/dir1/file2", fileContent: []byte("bar")},
-					{relativeFilePath: "collection/shard/dir2/", isDir: true},
-					{relativeFilePath: "collection/shard/dir2/dir3/", isDir: true},
-				})
-			},
-			remoteFilesToSync: func() []fileWithMetadata {
-				return createTestFiles(t, remoteTmpDir, []filesToCreateBeforeCopy{
-					{relativeFilePath: "collection/shard/dir1/file1", fileContent: []byte("foo")},
-				})
-			},
-		},
-	} {
-		localFilesBefore := tc.localFilesBefore()
-		remoteFilesToSync := tc.remoteFilesToSync()
-
-		mockRemoteIndex := types.NewMockRemoteIndex(t)
-
-		mockClient := NewMockFileReplicationServiceClient(t)
-
-		mockClient.EXPECT().PauseFileActivity(
-			mock.Anything,
-			mock.MatchedBy(func(req *protocol.PauseFileActivityRequest) bool {
-				return req.IndexName == "collection" &&
-					req.ShardName == "shard" &&
-					req.SchemaVersion == uint64(0)
-			}),
-		).Return(&protocol.PauseFileActivityResponse{}, nil)
-
-		mockClient.EXPECT().ResumeFileActivity(
-			mock.Anything,
-			mock.MatchedBy(func(req *protocol.ResumeFileActivityRequest) bool {
-				return req.IndexName == "collection" && req.ShardName == "shard"
-			}),
-		).Return(&protocol.ResumeFileActivityResponse{}, nil)
-
-		remoteFileRelativePaths := []string{}
-
-		mockBidirectionalFileMetadataStream := NewMockFileMetadataStream(t)
-
-		mockBidirectionalFileMetadataStream.EXPECT().
-			CloseSend().
-			Return(nil)
-=======
->>>>>>> ee669e25
 
 	// local unexpected file that must be deleted
 	_ = write(localTmpDir, "collection/shard/old", []byte("OLD"))
@@ -195,8 +114,6 @@
 		).Return(stream, nil)
 	}
 
-	mockClient.EXPECT().Close().Return(nil)
-
 	fakeSelector := fakes.NewFakeClusterState("node1")
 
 	logger, _ := logrusTest.NewNullLogger()

//                           _       _
// __      _____  __ ___   ___  __ _| |_ ___
// \ \ /\ / / _ \/ _` \ \ / / |/ _` | __/ _ \
//  \ V  V /  __/ (_| |\ V /| | (_| | ||  __/
//   \_/\_/ \___|\__,_| \_/ |_|\__,_|\__\___|
//
//  Copyright © 2016 - 2024 Weaviate B.V. All rights reserved.
//
//  CONTACT: hello@weaviate.io
//

package copier

import (
	"context"
	"errors"
	"fmt"
	"io"
	"os"
	"path"
	"path/filepath"

	"github.com/weaviate/weaviate/cluster/replication/copier/types"
	"github.com/weaviate/weaviate/entities/schema"
	"github.com/weaviate/weaviate/usecases/cluster"
	"github.com/weaviate/weaviate/usecases/integrity"
)

// Copier for shard replicas, can copy a shard replica from one node to another.
type Copier struct {
	// nodeSelector converts node IDs to hostnames
	nodeSelector cluster.NodeSelector
	// remoteIndex allows you to "call" methods on other nodes, in this case, we'll be "calling"
	// methods on the source node to perform the copy
	remoteIndex types.RemoteIndex
	// rootDataPath is the local path to the root data directory for the shard, we'll copy files
	// to this path
	rootDataPath string
	// indexGetter is used to load the index for the collection so that we can create/interact
	// with the shard on this node
	indexGetter types.DbInt
}

// TODO indexGetter name
// New creates a new shard replica Copier.
func New(t types.RemoteIndex, nodeSelector cluster.NodeSelector, rootPath string, indexGetter types.DbInt) *Copier {
	return &Copier{
		remoteIndex:  t,
		nodeSelector: nodeSelector,
		rootDataPath: rootPath,
		indexGetter:  indexGetter,
	}
}

// CopyReplica copies a shard replica from the source node to this node.
func (c *Copier) CopyReplica(ctx context.Context, srcNodeId, collectionName, shardName string) error {
	sourceNodeHostname, ok := c.nodeSelector.NodeHostname(srcNodeId)
	if !ok {
		return fmt.Errorf("source node address not found in cluster membership for node %s", srcNodeId)
	}

	err := c.remoteIndex.PauseFileActivity(ctx, sourceNodeHostname, collectionName, shardName)
	if err != nil {
		return err
	}
	defer c.remoteIndex.ResumeFileActivity(ctx, sourceNodeHostname, collectionName, shardName)

	relativeFilePaths, err := c.remoteIndex.ListFiles(ctx, sourceNodeHostname, collectionName, shardName)
	if err != nil {
		return err
	}
<<<<<<< HEAD
	// TODO remove
	// fmt.Println("NATEE copy replica starting sleep")
	// time.Sleep(25 * time.Second)
	// fmt.Println("NATEE copy replica sleep done")
=======

>>>>>>> ac69afd8
	for _, relativeFilePath := range relativeFilePaths {
		md, err := c.remoteIndex.GetFileMetadata(ctx, sourceNodeHostname, collectionName, shardName, relativeFilePath)
		if err != nil {
			return err
		}

		finalLocalPath := filepath.Join(c.rootDataPath, relativeFilePath)

		_, checksum, err := integrity.CRC32(finalLocalPath)
		if err != nil {
			if !errors.Is(err, os.ErrNotExist) {
				return err
			}
		} else if checksum == md.CRC32 {
			// local file matches remote one, no need to download it
			continue
		}

		reader, err := c.remoteIndex.GetFile(ctx, sourceNodeHostname, collectionName, shardName, relativeFilePath)
		if err != nil {
			return err
		}
		defer reader.Close()

		dir := path.Dir(finalLocalPath)
		if err := os.MkdirAll(dir, os.ModePerm); err != nil {
			return fmt.Errorf("create parent folder for %s: %w", relativeFilePath, err)
		}

		err = func() error {
			f, err := os.Create(finalLocalPath)
			if err != nil {
				return fmt.Errorf("open file %q for writing: %w", relativeFilePath, err)
			}
			defer f.Close()

			_, err = io.Copy(f, reader)
			if err != nil {
				return err
			}

			err = f.Sync()
			if err != nil {
				return fmt.Errorf("fsyncing file %q for writing: %w", relativeFilePath, err)
			}

			_, checksum, err = integrity.CRC32(finalLocalPath)
			if err != nil {
				return err
			}

			if checksum != md.CRC32 {
				return fmt.Errorf("checksum validation of file %q failed", relativeFilePath)
			}

			return nil
		}()
		if err != nil {
			return err
		}
	}

	err = c.indexGetter.GetIndex(schema.ClassName(collectionName)).LoadLocalShard(ctx, shardName)
	if err != nil {
		return err
	}

	return nil
}

// TODO objects propagated, start diff time, err
func (c *Copier) AsyncReplicationStatus(ctx context.Context, srcNodeId, targetNodeId, collectionName, shardName string) (uint64, int64, error) {
	// TODO can this blow up if node has many shards/tenants? i could add a new method to get only one shard?
	status, err := c.indexGetter.GetOneNodeStatus(ctx, srcNodeId, collectionName, "verbose")
	if err != nil {
		return 0, 0, err
	}

	for _, shard := range status.Shards {
		if shard.Name == shardName && shard.Class == collectionName {
			for _, asyncReplicationStatus := range shard.AsyncReplicationStatus {
				if asyncReplicationStatus.TargetNode == targetNodeId {
					return asyncReplicationStatus.ObjectsPropagated, asyncReplicationStatus.StartDiffTimeUnixMillis, nil
				}
			}
		}
	}

	return 0, 0, fmt.Errorf("shard %s or collection %s not found in node %s or stats are nil", shardName, collectionName, srcNodeId)
}<|MERGE_RESOLUTION|>--- conflicted
+++ resolved
@@ -63,20 +63,17 @@
 	if err != nil {
 		return err
 	}
+	// TODO remove
+	// fmt.Println("NATEE copy replica starting sleep")
+	// time.Sleep(25 * time.Second)
+	// fmt.Println("NATEE copy replica sleep done")
 	defer c.remoteIndex.ResumeFileActivity(ctx, sourceNodeHostname, collectionName, shardName)
 
 	relativeFilePaths, err := c.remoteIndex.ListFiles(ctx, sourceNodeHostname, collectionName, shardName)
 	if err != nil {
 		return err
 	}
-<<<<<<< HEAD
-	// TODO remove
-	// fmt.Println("NATEE copy replica starting sleep")
-	// time.Sleep(25 * time.Second)
-	// fmt.Println("NATEE copy replica sleep done")
-=======
 
->>>>>>> ac69afd8
 	for _, relativeFilePath := range relativeFilePaths {
 		md, err := c.remoteIndex.GetFileMetadata(ctx, sourceNodeHostname, collectionName, shardName, relativeFilePath)
 		if err != nil {

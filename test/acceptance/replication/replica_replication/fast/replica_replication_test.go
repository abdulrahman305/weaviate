--- conflicted
+++ resolved
@@ -72,12 +72,7 @@
 		WithWeaviateCluster(3).
 		WithText2VecContextionary().
 		WithWeaviateEnv("REPLICA_MOVEMENT_MINIMUM_ASYNC_WAIT", "5s").
-<<<<<<< HEAD
-		Start(mainCtx)
-=======
-		WithWeaviateEnv("REPLICA_MOVEMENT_ENABLED", "true").
 		Start(ctx)
->>>>>>> 6b76720b
 	require.Nil(t, err)
 	defer func() {
 		if err := compose.Terminate(ctx); err != nil {
@@ -262,12 +257,7 @@
 		WithWeaviateCluster(3).
 		WithText2VecContextionary().
 		WithWeaviateEnv("REPLICA_MOVEMENT_MINIMUM_ASYNC_WAIT", "5s").
-<<<<<<< HEAD
-		Start(mainCtx)
-=======
-		WithWeaviateEnv("REPLICA_MOVEMENT_ENABLED", "true").
 		Start(ctx)
->>>>>>> 6b76720b
 	require.Nil(t, err)
 	defer func() {
 		if err := compose.Terminate(ctx); err != nil {

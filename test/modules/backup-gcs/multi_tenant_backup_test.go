--- conflicted
+++ resolved
@@ -77,49 +77,6 @@
 		tenantNames[i] = fmt.Sprintf("Tenant%d", i)
 	}
 
-<<<<<<< HEAD
-=======
-	t.Run("single node", func(t *testing.T) {
-		ctx, cancel := context.WithTimeout(ctx, 10*time.Minute)
-		defer cancel()
-		t.Log("pre-instance env setup")
-		gcsBackupJourneyBucketName := "gcp-single-node"
-		t.Setenv(envGCSCredentials, "")
-		t.Setenv(envGCSProjectID, gcsBackupJourneyProjectID)
-		t.Setenv(envGCSBucket, gcsBackupJourneyBucketName)
-
-		compose, err := docker.New().
-			WithBackendGCS(gcsBackupJourneyBucketName).
-			WithText2VecContextionary().
-			WithWeaviate().
-			Start(ctx)
-		require.Nil(t, err)
-		defer func() {
-			if err := compose.Terminate(ctx); err != nil {
-				t.Fatalf("failed to terminate test containers: %s", err.Error())
-			}
-		}()
-
-		t.Log("post-instance env setup")
-		t.Setenv(envGCSEndpoint, compose.GetGCS().URI())
-		t.Setenv(envGCSStorageEmulatorHost, compose.GetGCS().URI())
-		moduleshelper.CreateGCSBucket(ctx, t, gcsBackupJourneyProjectID, gcsBackupJourneyBucketName)
-		if override {
-			moduleshelper.CreateGCSBucket(ctx, t, gcsBackupJourneyProjectID, overrideBucket)
-			defer moduleshelper.DeleteGCSBucket(ctx, t, overrideBucket)
-		}
-		defer moduleshelper.DeleteGCSBucket(ctx, t, gcsBackupJourneyBucketName)
-
-		helper.SetupClient(compose.GetWeaviate().URI())
-
-		t.Run("backup-gcs", func(t *testing.T) {
-			journey.BackupJourneyTests_SingleNode(t, compose.GetWeaviate().URI(),
-				"gcs", gcsBackupJourneyClassName,
-				gcsBackupJourneyBackupIDSingleNode, tenantNames, override, overrideBucket, overridePath)
-		})
-	})
-
->>>>>>> 6b76720b
 	t.Run("multiple node", func(t *testing.T) {
 		ctx, cancel := context.WithTimeout(ctx, 10*time.Minute)
 		defer cancel()

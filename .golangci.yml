--- conflicted
+++ resolved
@@ -9,11 +9,8 @@
     - govet
     - unused
     - nolintlint
-<<<<<<< HEAD
     - errorlint
-=======
     - forbidigo
->>>>>>> 19fae787
 linters-settings:
   forbidigo:
     # Forbid the following identifiers (list of regexp).

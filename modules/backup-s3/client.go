//                           _       _
// __      _____  __ ___   ___  __ _| |_ ___
// \ \ /\ / / _ \/ _` \ \ / / |/ _` | __/ _ \
//  \ V  V /  __/ (_| |\ V /| | (_| | ||  __/
//   \_/\_/ \___|\__,_| \_/ |_|\__,_|\__\___|
//
//  Copyright © 2016 - 2024 Weaviate B.V. All rights reserved.
//
//  CONTACT: hello@weaviate.io
//

package modstgs3

import (
	"bytes"
	"context"
	"encoding/json"
	"fmt"
	"io"
	"net/http"
	"os"
	"path"
	"strings"

	"github.com/minio/minio-go/v7"
	"github.com/minio/minio-go/v7/pkg/credentials"
	"github.com/pkg/errors"
	"github.com/sirupsen/logrus"
	"github.com/weaviate/weaviate/entities/backup"
<<<<<<< HEAD
	ubak "github.com/weaviate/weaviate/usecases/backup"
=======
	"github.com/weaviate/weaviate/usecases/modulecomponents"
>>>>>>> bbf65d75
	"github.com/weaviate/weaviate/usecases/monitoring"
)

type s3Client struct {
	client   *minio.Client
	config   *clientConfig
	logger   logrus.FieldLogger
	dataPath string
	region   string
}

func newClient(config *clientConfig, logger logrus.FieldLogger, dataPath, bucket, path string) (*s3Client, error) {
	region := os.Getenv("AWS_REGION")
	if len(region) == 0 {
		region = os.Getenv("AWS_DEFAULT_REGION")
	}

	var creds *credentials.Credentials
	if (os.Getenv("AWS_ACCESS_KEY_ID") != "" || os.Getenv("AWS_ACCESS_KEY") != "") &&
		(os.Getenv("AWS_SECRET_ACCESS_KEY") != "" || os.Getenv("AWS_SECRET_KEY") != "") {
		creds = credentials.NewEnvAWS()
	} else {
		creds = credentials.NewIAM("")
		if _, err := creds.Get(); err != nil {
			// can be anonymous access
			creds = credentials.NewEnvAWS()
		}
	}

	client, err := minio.New(config.Endpoint, &minio.Options{
		Creds:  creds,
		Region: region,
		Secure: config.UseSSL,
	})
	if err != nil {
		return nil, errors.Wrap(err, "create client")
	}
	return &s3Client{client, config, logger, dataPath, region}, nil
}

func (s *s3Client) getClient(ctx context.Context) (*minio.Client, error) {
	xAwsAccessKey := modulecomponents.GetValueFromContext(ctx, "X-AWS-ACCESS-KEY")
	xAwsSecretKey := modulecomponents.GetValueFromContext(ctx, "X-AWS-SECRET-KEY")
	xAwsSessionToken := modulecomponents.GetValueFromContext(ctx, "X-AWS-SESSION-TOKEN")
	if xAwsAccessKey != "" && xAwsSecretKey != "" && xAwsSessionToken != "" {
		return minio.New(s.config.Endpoint, &minio.Options{
			Creds:  credentials.NewStaticV4(xAwsAccessKey, xAwsSecretKey, xAwsSessionToken),
			Region: s.region,
			Secure: s.config.UseSSL,
		})
	}
	return s.client, nil
}

func (s *s3Client) makeObjectName(parts ...string) string {
	base := path.Join(parts...)
	return path.Join(s.config.BackupPath, base)
}

func (s *s3Client) HomeDir(backupID, overrideBucket, overridePath string) string {
	remoteBucket := s.config.Bucket
	remotePath := s.config.BackupPath

	if overridePath != "" {
		remotePath = path.Join(overridePath)
	}

	if overrideBucket != "" {
		remoteBucket = overrideBucket
	}

	return "s3://" + path.Join(remoteBucket, remotePath, s.makeObjectName(backupID))
}

<<<<<<< HEAD
func (s *s3Client) AllBackups(ctx context.Context,
) ([]*backup.DistributedBackupDescriptor, error) {
	var meta []*backup.DistributedBackupDescriptor
	objectsInfo := s.client.ListObjects(ctx,
		s.config.Bucket,
		minio.ListObjectsOptions{
			Recursive: true,
		},
	)
	for info := range objectsInfo {
		if strings.Contains(info.Key, ubak.GlobalBackupFile) {
			obj, err := s.client.GetObject(ctx,
				s.config.Bucket, info.Key, minio.GetObjectOptions{})
			if err != nil {
				return nil, fmt.Errorf("get object %q: %w", info.Key, err)
			}
			contents, err := io.ReadAll(obj)
			if err != nil {
				return nil, fmt.Errorf("read object %q: %w", info.Key, err)
			}
			var desc backup.DistributedBackupDescriptor
			if err := json.Unmarshal(contents, &desc); err != nil {
				return nil, fmt.Errorf("unmarshal object %q: %w", info.Key, err)
			}
			meta = append(meta, &desc)
		}
	}
	return meta, nil
}

func (s *s3Client) GetObject(ctx context.Context, backupID, key string) ([]byte, error) {
	objectName := s.makeObjectName(backupID, key)
=======
func (s *s3Client) GetObject(ctx context.Context, backupID, key, overrideBucket, overridePath string) ([]byte, error) {
	client, err := s.getClient(ctx)
	if err != nil {
		return nil, errors.Wrap(err, "get object: failed to get client")
	}
	remotePath := s.makeObjectName(backupID, key)

	if overridePath != "" {
		remotePath = path.Join(overridePath, backupID, key)
	}

	bucket := s.config.Bucket
	if overrideBucket != "" {
		bucket = overrideBucket
	}
>>>>>>> bbf65d75

	if err := ctx.Err(); err != nil {
		return nil, backup.NewErrContextExpired(errors.Wrapf(err, "context expired in get object %s", remotePath))
	}

	obj, err := client.GetObject(ctx, bucket, remotePath, minio.GetObjectOptions{})
	if err != nil {
		return nil, backup.NewErrInternal(errors.Wrapf(err, "get object %s", remotePath))
	}

	contents, err := io.ReadAll(obj)
	if err != nil {
		if s3Err, ok := err.(minio.ErrorResponse); ok && s3Err.StatusCode == http.StatusNotFound {
			return nil, backup.NewErrNotFound(errors.Wrapf(err, "get object contents from %s:%s not found %s", bucket, remotePath, remotePath))
		}
		return nil, backup.NewErrInternal(errors.Wrapf(err, "get object contents from %s:%s %s", bucket, remotePath, remotePath))
	}

	metric, err := monitoring.GetMetrics().BackupRestoreDataTransferred.GetMetricWithLabelValues(Name, "class")
	if err == nil {
		metric.Add(float64(len(contents)))
	}

	return contents, nil
}

func (s *s3Client) PutObject(ctx context.Context, backupID, key, overrideBucket, overridePath string, byes []byte) error {
	client, err := s.getClient(ctx)
	if err != nil {
		return errors.Wrap(err, "put object: failed to get client")
	}

	remotePath := s.makeObjectName(backupID, key)
	opt := minio.PutObjectOptions{ContentType: "application/octet-stream"}
	reader := bytes.NewReader(byes)
	objectSize := int64(len(byes))

	if overridePath != "" {
		remotePath = path.Join(overridePath, backupID, key)
	}

	bucket := s.config.Bucket
	if overrideBucket != "" {
		bucket = overrideBucket
	}

	_, err = client.PutObject(ctx, bucket, remotePath, reader, objectSize, opt)
	if err != nil {
		return backup.NewErrInternal(
			errors.Wrapf(err, "put object: %s:%s", bucket, remotePath))
	}

	metric, err := monitoring.GetMetrics().BackupStoreDataTransferred.GetMetricWithLabelValues(Name, "class")
	if err == nil {
		metric.Add(float64(len(byes)))
	}
	return nil
}

func (s *s3Client) Initialize(ctx context.Context, backupID, overrideBucket, overridePath string) error {
	client, err := s.getClient(ctx)
	if err != nil {
		return errors.Wrap(err, "failed to get client")
	}

	key := "access-check"

	if err := s.PutObject(ctx, backupID, key, overrideBucket, overridePath, []byte("")); err != nil {
		return errors.Wrap(err, "failed to access-check s3 backup module")
	}

	objectName := s.makeObjectName(backupID, key)
	opt := minio.RemoveObjectOptions{}
	if err := client.RemoveObject(ctx, s.config.Bucket, objectName, opt); err != nil {
		return errors.Wrap(err, "failed to remove access-check s3 backup module")
	}

	return nil
}

// WriteFile downloads contents of an object to a local file destPath
func (s *s3Client) WriteToFile(ctx context.Context, backupID, key, destPath, overrideBucket, overridePath string) error {
	client, err := s.getClient(ctx)
	if err != nil {
		return errors.Wrap(err, "write to file: cannot get client")
	}
	remotePath := s.makeObjectName(backupID, key)
	if overridePath != "" {
		remotePath = path.Join(overridePath, backupID, key)
	}

	bucket := s.config.Bucket
	if overrideBucket != "" {
		bucket = overrideBucket
	}

	err = client.FGetObject(ctx, bucket, remotePath, destPath, minio.GetObjectOptions{})
	if err != nil {
		return fmt.Errorf("s3.FGetObject %q %q: %w", destPath, remotePath, err)
	}

	if st, err := os.Stat(destPath); err == nil {
		metric, err := monitoring.GetMetrics().BackupRestoreDataTransferred.GetMetricWithLabelValues(Name, "class")
		if err == nil {
			metric.Add(float64(st.Size()))
		}
	}
	return nil
}

func (s *s3Client) Write(ctx context.Context, backupID, key, overrideBucket, overridePath string, r io.ReadCloser) (int64, error) {
	defer r.Close()
	client, err := s.getClient(ctx)
	if err != nil {
		return -1, errors.Wrap(err, "write: cannot get client")
	}
	remotePath := s.makeObjectName(backupID, key)
	opt := minio.PutObjectOptions{
		ContentType:      "application/octet-stream",
		DisableMultipart: false,
	}

	if overridePath != "" {
		remotePath = path.Join(overridePath, backupID, key)
	}

	bucket := s.config.Bucket
	if overrideBucket != "" {
		bucket = overrideBucket
	}

	info, err := client.PutObject(ctx, bucket, remotePath, r, -1, opt)
	if err != nil {
		return info.Size, fmt.Errorf("write object %q", remotePath)
	}

	if metric, err := monitoring.GetMetrics().BackupStoreDataTransferred.
		GetMetricWithLabelValues(Name, "class"); err == nil {
		metric.Add(float64(float64(info.Size)))
	}
	return info.Size, nil
}

func (s *s3Client) Read(ctx context.Context, backupID, key, overrideBucket, overridePath string, w io.WriteCloser) (int64, error) {
	defer w.Close()
	client, err := s.getClient(ctx)
	if err != nil {
		return -1, errors.Wrap(err, "read: cannot get client")
	}
	remotePath := s.makeObjectName(backupID, key)

	if overridePath != "" {
		remotePath = path.Join(overridePath, backupID, key)
	}

	bucket := s.config.Bucket
	if overrideBucket != "" {
		bucket = overrideBucket
	}

	obj, err := client.GetObject(ctx, bucket, remotePath, minio.GetObjectOptions{})
	if err != nil {
		return 0, fmt.Errorf("get object %q: %w", remotePath, err)
	}

	read, err := io.Copy(w, obj)
	if err != nil {
		err = fmt.Errorf("get object %q: %w", remotePath, err)
		if s3Err, ok := err.(minio.ErrorResponse); ok && s3Err.StatusCode == http.StatusNotFound {
			err = backup.NewErrNotFound(err)
		}
		return 0, err
	}

	if metric, err := monitoring.GetMetrics().BackupRestoreDataTransferred.
		GetMetricWithLabelValues(Name, "class"); err == nil {
		metric.Add(float64(float64(read)))
	}

	return read, nil
}

func (s *s3Client) SourceDataPath() string {
	return s.dataPath
}<|MERGE_RESOLUTION|>--- conflicted
+++ resolved
@@ -27,11 +27,8 @@
 	"github.com/pkg/errors"
 	"github.com/sirupsen/logrus"
 	"github.com/weaviate/weaviate/entities/backup"
-<<<<<<< HEAD
 	ubak "github.com/weaviate/weaviate/usecases/backup"
-=======
 	"github.com/weaviate/weaviate/usecases/modulecomponents"
->>>>>>> bbf65d75
 	"github.com/weaviate/weaviate/usecases/monitoring"
 )
 
@@ -106,7 +103,6 @@
 	return "s3://" + path.Join(remoteBucket, remotePath, s.makeObjectName(backupID))
 }
 
-<<<<<<< HEAD
 func (s *s3Client) AllBackups(ctx context.Context,
 ) ([]*backup.DistributedBackupDescriptor, error) {
 	var meta []*backup.DistributedBackupDescriptor
@@ -137,9 +133,6 @@
 	return meta, nil
 }
 
-func (s *s3Client) GetObject(ctx context.Context, backupID, key string) ([]byte, error) {
-	objectName := s.makeObjectName(backupID, key)
-=======
 func (s *s3Client) GetObject(ctx context.Context, backupID, key, overrideBucket, overridePath string) ([]byte, error) {
 	client, err := s.getClient(ctx)
 	if err != nil {
@@ -155,7 +148,6 @@
 	if overrideBucket != "" {
 		bucket = overrideBucket
 	}
->>>>>>> bbf65d75
 
 	if err := ctx.Err(); err != nil {
 		return nil, backup.NewErrContextExpired(errors.Wrapf(err, "context expired in get object %s", remotePath))
